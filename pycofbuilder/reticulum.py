# -*- coding: utf-8 -*-
"""
Created on Thu Dec 17 11:31:19 2020

@author: lipel
"""

import os
import numpy as np

from pymatgen.core import Lattice, Structure
from pymatgen.symmetry.analyzer import SpacegroupAnalyzer
from scipy.spatial.transform import Rotation as R

import pycofbuilder.tools as Tools
from pycofbuilder.building_block import Building_Block

class Reticulum():

    def __init__(self, bb_lib='bb_lib', verbosity=False):

        _ROOT = os.path.abspath(os.path.dirname(__file__))

        self.verbosity = verbosity
        self.available_2D_topologies = ['HCB', 'HCB_A', 'SQL', 'SQL_A', 'KGM', 'KGM_A'] # Falta adicionar: 'HXL', 'HXL_A', 'KGD', 'KGD_A'
        self.available_3D_topologies = [] # Falta adicionar: ['dia', 'bor', 'srs', 'pts', 'ctn', 'rra', 'fcc', 'lon', 'stp', 'acs', 'tbo', 'bcu', 'fjh', 'ceq']

        self.available_stacking = {'HCB': ['AA', 'AB1', 'AB2', 'AAl', 'AAt', 'ABC1', 'ABC2'],
                                   'HCB_A': ['AA', 'AB1', 'AB2', 'AAl', 'AAt', 'ABC1', 'ABC2'],
                                   'SQL':['AA', 'AB1', 'AB2', 'AAl', 'AAt', 'ABC1', 'ABC2'],
                                   'SQL_A':['AA', 'AB1', 'AB2', 'AAl', 'AAt', 'ABC1', 'ABC2'],
<<<<<<< HEAD
                                   'KGM': ['AA'],
                                   'KGM_A': ['AA']
=======
                                   'KGD': ['A', 'AA', 'AB1', 'AB2', 'AAl', 'AAt', 'ABC1', 'ABC2'],
                                   'HXL_A': ['A', 'AA', 'AB1', 'AB2', 'AAl', 'AAt', 'ABC1', 'ABC2']
>>>>>>> 3a559e99
                                   }
        self.available_topologies = self.available_2D_topologies + self.available_3D_topologies
        self.lib_bb = bb_lib
        self.main_path = os.path.join(_ROOT, 'data')
        self.lib_path = os.path.join(self.main_path, bb_lib)
        self.out_path = os.path.join(os.getcwd(), 'out')
        self.name = None
        self.topology = None
        self.dimention = None
        self.lattice = None
        self.lattice_sgs = None
        self.space_group = None
        self.space_group_n = None
        self.stacking = None
        self.mass = None
        self.composition = None
        self.charge = 0
        self.multiplicity = 1
        self.chirality = False
        self.atom_labels = []
        self.atom_pos = []
        self.lattice = [[], [], []]
        self.symm_tol = 0.2
        self.angle_tol = 0.2
        self.n_atoms = self.n_atoms()

    def n_atoms(self):
        ''' Returns the number of atoms in the unitary cell'''
        return len(self.atom_labels)

    def print_available_topologies(self, dimensionality='all'):

        if dimensionality == 'all' or dimensionality == '2D':
            print('Available 2D Topologies:')
            for i in self.available_2D_topologies:
                print(i.upper())

        if dimensionality == 'all' or dimensionality == '3D':
            print('Available 3D Topologies:')
            for i in self.available_3D_topologies:
                print(i.upper())

    def create_hcb_structure(self, 
                             name_bb_a,
                             name_bb_b,
                             stacking='AA',
                             bond_atom='N',
                             c_parameter_base=3.6,
                             print_result=True,
                             slab=10,
                             shift_vector=[1.0,1.0,0],
                             tilt_angle=5):

        '''Creates a COF with HCB network'''

        self.topology = 'HCB'
        self.dimension = 2

        bb_1 = Building_Block(name_bb_a, self.lib_bb)
        bb_2 = Building_Block(name_bb_b, self.lib_bb)

        self.name = f'{bb_1.name}-{bb_2.name}-HCB-{stacking}'
        self.charge = bb_1.charge + bb_2.charge
        self.chirality = bb_1.chirality or bb_2.chirality

        if self.verbosity is True:
            print('Starting the creation of a hcb net')

        if bb_1.connectivity != 3:
            print('Building block A must present connectivity 3 insted of', len(bb_1.connectivity))
            return None
        if bb_2.connectivity != 3:
            print('Building block B must present connectivity 3 insted of', len(bb_2.connectivity))
            return None

        # Calculate the cell parameter based on the size of the building blocks
        size_a = bb_1.size
        if self.verbosity:
            print('BB_A size:', size_a)
        size_b = bb_2.size
        if self.verbosity:
            print('BB_B size:', size_b)

        # Defines the cell parameter a
        a = np.cos(np.radians(30))*2*(size_a[0] + size_b[0])

        if self.verbosity:
            print('Calculated cell parameter a:', a)

        # Gets the maximum distace in the z axis to create the c parameter
        delta_a = abs(max(np.transpose(bb_1.atom_pos)[2])) + abs(min(np.transpose(bb_1.atom_pos)[2]))
        delta_b = abs(max(np.transpose(bb_2.atom_pos)[2])) + abs(min(np.transpose(bb_2.atom_pos)[2]))

        # Build the matrix of unitary hexagonal cell
        if stacking == 'A':
            c = slab
        else:
            c = c_parameter_base + max([delta_a, delta_b])

        # Define the cell lattice
        lattice = [[a, 0, 0], 
                   [-0.5*a, np.sqrt(3)/2*a, 0], 
                   [0, 0, c]]

        if self.verbosity is True:
            print('Unitary cell built:', lattice)

        # Adds the building block A in the origin of the unitary cell (A1 site)
        final_label = bb_1.atom_labels
        final_pos = bb_1.atom_pos

        # Rotates and add the building block A to site A2 of unitary cell
        r_pos_a_2 = np.dot(bb_2.atom_pos, R.from_euler('z', 180, degrees=True).as_matrix()) + np.array([0, np.sqrt(3)/3, 0])*a

        final_pos = np.vstack((final_pos, r_pos_a_2))
        final_label += bb_2.atom_labels

        # Changes the X atoms by the desirede bond_atom
        final_label, final_pos = Tools.change_X_atoms(final_label, final_pos, bond_atom)

        # Creates the COF as a pymatgen structure
        struct = Structure(lattice, final_label, final_pos, coords_are_cartesian=True)

        # Remove duplicate atoms and translate the structure to the center of the cell
        struct.sort(reverse=True)
        struct.merge_sites(tol=.5, mode='delete')
        struct.translate_sites(range(len(struct.as_dict()['sites'])), [0, 0, 0.5], frac_coords=True, to_unit_cell=True)

        # Simetrizes the structure using pymatgen
        symm = SpacegroupAnalyzer(struct, symprec=self.symm_tol, angle_tolerance=self.angle_tol)
        struct_symm_prim = symm.get_primitive_standard_structure()

        if stacking not in self.available_stacking[self.topology]:
            raise Exception(f"""{stacking} is not in the available stack list for HCB net.
    Available options are: {self.available_stacking['HCB']}""")

        # Create A stacking, a 2D isolated sheet with slab
        if stacking == 'A':
            self.stacking = 'A'
            self.symm_structure = struct_symm_prim

        # Create AA staking. By default one sheet per unitary cell is used
        if stacking == 'AA':
            self.stacking = 'AA'
            self.symm_structure = struct_symm_prim

        # Create AB1 staking. 
        if stacking == 'AB1':
            self.stacking = 'AB1'
            labels_conv_crystal = np.array([[i['label']] for i in struct_symm_prim.as_dict()['sites']])
            ion_conv_crystal = np.array([i['xyz'] for i in struct_symm_prim.as_dict()['sites']])
            cell = np.array(struct_symm_prim.as_dict()['lattice']['matrix'])*(1, 1, 2)

            A = ion_conv_crystal
            B = ion_conv_crystal

            AB = np.concatenate((A, B))
            AB_label = [i[0] for i in labels_conv_crystal]

            lattice = Lattice(cell)
            AB_1 = Structure(lattice, AB_label + AB_label, AB, coords_are_cartesian=True)

            B_list = np.arange(len(AB_label)) + len(AB_label)

            AB_1.translate_sites(B_list, [2/3, 1/3, 0.5], frac_coords=True, to_unit_cell=True)
            AB_1_symm = SpacegroupAnalyzer(AB_1, symprec=self.symm_tol, angle_tolerance=self.angle_tol)

            self.symm_structure = AB_1_symm.get_refined_structure()

        # Create AB2 stacking
        if stacking == 'AB2':
            self.stacking = 'AB2'
            labels_conv_crystal = np.array([[i['label']] for i in struct_symm_prim.as_dict()['sites']])
            ion_conv_crystal = np.array([i['xyz'] for i in struct_symm_prim.as_dict()['sites']])
            cell = np.array(struct_symm_prim.as_dict()['lattice']['matrix'])*(1, 1, 2)

            A = ion_conv_crystal
            B = ion_conv_crystal

            AB = np.concatenate((A, B))
            AB_label = [i[0] for i in labels_conv_crystal]

            lattice = Lattice(cell)
            AB_2 = Structure(lattice, AB_label + AB_label, AB, coords_are_cartesian=True)

            B_list = np.arange(len(AB_label)) + len(AB_label)
            AB_2.translate_sites(B_list, [1/2, 0, 0.5], frac_coords=True, to_unit_cell=True)
            AB_2_symm = SpacegroupAnalyzer(AB_2, symprec=self.symm_tol, angle_tolerance=self.angle_tol)

            self.symm_structure = AB_2_symm.get_refined_structure()
            
        # Create AAl stacking. Hexagonal cell with two sheets per cell shifited by the shift_vector in angstroms. 
        if stacking == 'AAl':
            self.stacking = 'AAl'
            labels_conv_crystal = np.array([[i['label']] for i in struct_symm_prim.as_dict()['sites']])
            ion_conv_crystal = np.array([i['abc'] for i in struct_symm_prim.as_dict()['sites']])
            cell = np.array(struct_symm_prim.as_dict()['lattice']['matrix'])*(1, 1, 2)

            # Shift the first sheet to be at 0.25 * c
            A = ion_conv_crystal * np.array([1, 1, 0.5])

            # Calculates the shift vector in crystal units
            r = Tools.get_cartesian_to_fractional_matrix(*Tools.cell_to_cellpar(cell))
            shift_vector = np.dot(r, np.array(shift_vector))

            # Shift the first sheet to be at 0.75 * c and translate by the shift_vector
            B = ion_conv_crystal * np.array([1, 1, 1.5]) + shift_vector

            AB = np.concatenate((A, B))
            AB_label = [i[0] for i in labels_conv_crystal]

            lattice = Lattice(cell)
            self.symm_structure = Structure(lattice, AB_label+AB_label, AB, coords_are_cartesian=False)

        # Create AA tilted stacking. Tilted Hexagonal cell by tilt_angle with two sheets per cell shifited by the shift_vector in angstroms.
        if stacking == 'AAt':
            self.stacking = 'AAt'

            labels_conv_crystal = np.array([[i['label']] for i in struct_symm_prim.as_dict()['sites']])
            ion_conv_crystal = np.array([i['xyz'] for i in struct_symm_prim.as_dict()['sites']])
            cell = struct_symm_prim.as_dict()['lattice']

            # Shift the cell by the tilt angle
            a_cell = cell['a']
            b_cell = cell['b']
            c_cell = cell['c'] * 2
            alpha = cell['alpha'] - tilt_angle
            beta= cell['beta'] - tilt_angle
            gamma = cell['gamma']

            new_cell = Tools.cellpar_to_cell([a_cell, b_cell, c_cell, alpha, beta, gamma])

            # Shift the first sheet to be at 0.25 * c
            A = ion_conv_crystal

            # Shift the first sheet to be at 0.75 * c and translate by the shift_vector
            B = ion_conv_crystal + np.array([0, 0, 0.5*c_cell]) + shift_vector

            AB = np.concatenate((A, B))
            AB_label = [i[0] for i in labels_conv_crystal]

            lattice = Lattice(new_cell)
            self.symm_structure = Structure(lattice, AB_label+AB_label, AB, coords_are_cartesian=True)

        if stacking == 'ABC1':
            self.stacking = 'ABC1'
            labels_conv_crystal = np.array([[i['label']] for i in struct_symm_prim.as_dict()['sites']])
            ion_conv_crystal = np.array([i['abc'] for i in struct_symm_prim.as_dict()['sites']])
            cell = np.array(struct_symm_prim.as_dict()['lattice']['matrix'])*(1, 1, 3)

            A = ion_conv_crystal*(1, 1, 5/3)
            B = Tools.translate_inside(ion_conv_crystal*(1, 1, 1) + (2/3, 1/3, 0))
            C = Tools.translate_inside(ion_conv_crystal*(1, 1, 1/3) + (4/3, 2/3, 0))

            ABC = np.concatenate((A, B, C))
            ABC_label = [i[0] for i in labels_conv_crystal]

            lattice = Lattice(cell)

            ABC_f = Structure(lattice, ABC_label+ABC_label+ABC_label, ABC, coords_are_cartesian=False)
            ABC_f_symm = SpacegroupAnalyzer(ABC_f, symprec=self.symm_tol, angle_tolerance=self.angle_tol)

            self.symm_structure = ABC_f_symm.get_primitive_standard_structure()

        if stacking == 'ABC2':
            self.stacking = 'ABC2'
            labels_conv_crystal = np.array([[i['label']] for i in struct_symm_prim['sites']])
            ion_conv_crystal = np.array([i['abc'] for i in struct_symm_prim['sites']])
            cell = np.array(struct_symm_prim['lattice']['matrix'])*(1, 1, 3)

            A = ion_conv_crystal*(1, 1, 5/3)
            B = Tools.translate_inside(ion_conv_crystal*(1, 1, 1) + (1/3, 0, 0))
            C = Tools.translate_inside(ion_conv_crystal*(1, 1, 1/3) + (2/3, 0, 0))

            ABC = np.concatenate((A, B, C))
            ABC_label = [i[0] for i in labels_conv_crystal]

            lattice = Lattice(cell)

            ABC_f = Structure(lattice, ABC_label+ABC_label+ABC_label, ABC, coords_are_cartesian=False)
            ABC_f_symm = SpacegroupAnalyzer(ABC_f, symprec=self.symm_tol, angle_tolerance=self.angle_tol)

            self.symm_structure = ABC_f_symm.get_primitive_standard_structure()

        dict_structure = self.symm_structure.as_dict()

        self.lattice = dict_structure['lattice']['matrix']

        self.atom_labels = [i['label'] for i in dict_structure['sites']]
        self.atom_pos = [i['xyz'] for i in dict_structure['sites']]
        self.n_atoms = len(self.symm_structure)
        self.composition = self.symm_structure.formula

        if self.verbosity is True:
            print(self.symm_structure)

        # Get the simmetry information of the generated structure
        lattice_type = symm.get_lattice_type()
        self.lattice_type = lattice_type
        self.space_group = symm.get_space_group_symbol()
        self.space_group_n = symm.get_space_group_number()

        symm_op = symm.get_point_group_operations()
        self.hall = symm.get_hall()

        if print_result == True:
            Tools.print_result(self.name, str(self.lattice_type), str(self.hall[0:2]), str(self.space_group), str(self.space_group_n), len(symm_op))

        return [self.name, str(self.lattice_type), str(self.hall[0:2]), str(self.space_group), str(self.space_group_n), len(symm_op)]

    def create_hcb_a_structure(self, 
                               name_bb_a,
                               name_bb_b,
                               stacking='AA',
                               bond_atom='N',
                               c_parameter_base=3.6,
                               print_result=True,
                               slab=10,
                               shift_vector=[1,1,0],
                               tilt_angle=5):

        self.topology = 'HCB_A'
        self.dimension = 2

        bb_triangular = Building_Block(name_bb_a, self.lib_bb, verbosity=self.verbosity)

        bb_linear = Building_Block(name_bb_b, self.lib_bb, verbosity=self.verbosity)

        self.charge = bb_linear.charge + bb_triangular.charge
        self.chirality = bb_linear.chirality or bb_triangular.chirality

        self.name = f'{bb_triangular.name}-{bb_linear.name}-HCB_A-{stacking}'

        Tools.print_comand(f'Starting the creation of {self.name}', self.verbosity, ['debug', 'high'])

        if bb_triangular.connectivity != 3:
            print('Building block A must present connectivity 3 insted of', bb_triangular.connectivity)
            return None
        if bb_linear.connectivity != 2:
            print('Building block B must present connectivity 2 insted of', bb_linear.connectivity)
            return None

        # Calcula o parâmetro de célula com base no tamanho dos blocos de construção
        size_a = bb_triangular.size
        size_b = bb_linear.size

        Tools.print_comand(f'BB_A size: {size_a}', self.verbosity, ['debug'])
        Tools.print_comand(f'BB_B size: {size_b}', self.verbosity, ['debug'])

        a = 2*np.cos(np.radians(30))*2*(size_a[0] + size_b[0])

        Tools.print_comand(f'Calculated cell parameter a: {a}', self.verbosity, ['debug'])

        # Mede o valor do delta c dos blocos de construção
        delta_a = abs(max(np.transpose(bb_triangular.atom_pos)[2])) + abs(min(np.transpose(bb_triangular.atom_pos)[2]))
        delta_b = abs(max(np.transpose(bb_linear.atom_pos)[2])) + abs(min(np.transpose(bb_linear.atom_pos)[2]))

        # Build the matrix of unitary hexagonal cell
        if stacking == 'A':
            c = slab
        else:
            c = c_parameter_base + max([delta_a, delta_b])

        # Define the cell lattice
        lattice = [[a, 0, 0], 
                   [-0.5*a, np.sqrt(3)/2*a, 0], 
                   [0, 0, c]]

        if self.verbosity is True:
            print('Unitary cell built:', lattice)

        # Adiciona o bloco A na origem da célula unitária (sítio A1)
        final_label = bb_triangular.atom_labels
        final_pos = bb_triangular.atom_pos

        # Rotaciona o bloco A e adiciona no sítio A2 da célula unitária
        r_pos_a_1 = np.dot(bb_triangular.atom_pos, R.from_euler('z', 180, degrees=True).as_matrix()) + np.array([0, np.sqrt(3)/3, 0])*a

        final_pos = np.vstack((final_pos, r_pos_a_1))
        final_label += bb_triangular.atom_labels

        # Adiciona o bloco B no sítio B1 da célula unitária
        final_pos = np.vstack((final_pos, bb_linear.atom_pos + np.array([0, np.sqrt(3)/6, 0])*a))
        final_label += bb_linear.atom_labels

        # Rotaciona o bloco B e o adiciona no sítio B2 da célula unitária
        r_pos_b_1 = np.dot(bb_linear.atom_pos, R.from_euler('z', 120, degrees=True).as_matrix()) + np.array([-1/4, 5*np.sqrt(3)/12, 0])*a

        final_pos = np.vstack((final_pos, r_pos_b_1))
        final_label += bb_linear.atom_labels

        # Rotaciona o bloco B e o adiciona no sítio B3 da célula unitária
        r_pos_b_2 = np.dot(bb_linear.atom_pos, R.from_euler('z', 240, degrees=True).as_matrix()) + np.array([1/4, 5*np.sqrt(3)/12, 0])*a

        final_pos = np.vstack((final_pos, r_pos_b_2))
        final_label += bb_linear.atom_labels

        # Changes the X atoms by the desirede bond_atom
        final_label, final_pos = Tools.change_X_atoms(final_label, final_pos, bond_atom)

        # Cria a estrutura como entidade do pymatgen
        struct = Structure(lattice, final_label, final_pos, coords_are_cartesian=True)

        # Remove os átomos duplicados
        struct.sort(reverse=True)
        struct.merge_sites(tol=.5, mode='delete')
        struct.translate_sites(range(len(struct.as_dict()['sites'])), [0, 0, 0.5], frac_coords=True, to_unit_cell=True)

        # Simetriza a estrutura
        try:
            symm = SpacegroupAnalyzer(struct, symprec=0.3, angle_tolerance=3.0)
            struct_symm_prim = symm.get_refined_structure()
        except Exception:
            return None

        if stacking not in self.available_stacking[self.topology]:
            raise Exception(f"""{stacking} is not in the available stack list for HCB-A net.
    Available options are: {self.available_stacking[self.topology]}""")

        # Create A stacking. The slab is defined by the c_cell parameter
        if stacking == 'A':
            self.stacking = 'A'
            self.symm_structure = struct_symm_prim

        # Create AA staking. By default one sheet per unitary cell is used
        if stacking == 'AA':
            self.stacking = 'AA'
            self.symm_structure = struct_symm_prim

        if stacking == 'AB1':
            self.stacking = 'AB1'
            labels_conv_crystal = np.array([[i['label']] for i in struct_symm_prim.as_dict()['sites']])
            ion_conv_crystal = np.array([i['xyz'] for i in struct_symm_prim.as_dict()['sites']])
            cell = np.array(struct_symm_prim.as_dict()['lattice']['matrix'])*(1, 1, 2)

            A = ion_conv_crystal
            B = ion_conv_crystal

            AB = np.concatenate((A, B))
            AB_label = [i[0] for i in labels_conv_crystal]

            lattice = Lattice(cell)
            AB_1 = Structure(lattice, AB_label + AB_label, AB, coords_are_cartesian=True)

            B_list = np.arange(len(AB_label)) + len(AB_label)

            AB_1.translate_sites(B_list, [2/3, 1/3, 0.5], frac_coords=True, to_unit_cell=True)
            AB_1_symm = SpacegroupAnalyzer(AB_1, symprec=0.05, angle_tolerance=.5)

            self.symm_structure = AB_1_symm.get_refined_structure()

        if stacking == 'AB2':
            self.stacking = 'AB2'
            labels_conv_crystal = np.array([[i['label']] for i in struct_symm_prim.as_dict()['sites']])
            ion_conv_crystal = np.array([i['xyz'] for i in struct_symm_prim.as_dict()['sites']])
            cell = np.array(struct_symm_prim.as_dict()['lattice']['matrix'])*(1, 1, 2)

            A = ion_conv_crystal
            B = ion_conv_crystal

            AB = np.concatenate((A, B))
            AB_label = [i[0] for i in labels_conv_crystal]

            lattice = Lattice(cell)
            AB_2 = Structure(lattice, AB_label + AB_label, AB, coords_are_cartesian=True)

            B_list = np.arange(len(AB_label)) + len(AB_label)
            AB_2.translate_sites(B_list, [1/2, 0, 0.5], frac_coords=True, to_unit_cell=True)
            AB_2_symm = SpacegroupAnalyzer(AB_2, symprec=0.05, angle_tolerance=0.5)

            self.symm_structure = AB_2_symm.get_refined_structure()

        # Create AAl stacking. Hexagonal cell with two sheets per cell shifited by the shift_vector in angstroms. 
        if stacking == 'AAl':
            self.stacking = 'AAl'
            labels_conv_crystal = np.array([[i['label']] for i in struct_symm_prim.as_dict()['sites']])
            ion_conv_crystal = np.array([i['abc'] for i in struct_symm_prim.as_dict()['sites']])
            cell = np.array(struct_symm_prim.as_dict()['lattice']['matrix'])*(1, 1, 2)

            # Shift the first sheet to be at 0.25 * c
            A = ion_conv_crystal * np.array([1, 1, 0.5])

            # Calculates the shift vector in crystal units
            r = Tools.get_cartesian_to_fractional_matrix(*Tools.cell_to_cellpar(cell))
            shift_vector = np.dot(r, np.array(shift_vector))

            # Shift the first sheet to be at 0.75 * c and translate by the shift_vector
            B = ion_conv_crystal * np.array([1, 1, 1.5]) + shift_vector

            AB = np.concatenate((A, B))
            AB_label = [i[0] for i in labels_conv_crystal]

            lattice = Lattice(cell)
            self.symm_structure = Structure(lattice, AB_label+AB_label, AB, coords_are_cartesian=False)

        # Create AA tilted stacking. Tilted Hexagonal cell with two sheets per cell tilted by tilt_angle. 
        if stacking == 'AAt':
            self.stacking = 'AAt'

            labels_conv_crystal = np.array([[i['label']] for i in struct_symm_prim.as_dict()['sites']])
            ion_conv_crystal = np.array([i['xyz'] for i in struct_symm_prim.as_dict()['sites']])
            cell = struct_symm_prim.as_dict()['lattice']

            # Shift the cell by the tilt angle
            a_cell = cell['a']
            b_cell = cell['b']
            c_cell = cell['c'] * 2
            alpha = cell['alpha'] - tilt_angle
            beta= cell['beta'] - tilt_angle
            gamma = cell['gamma']

            new_cell = Tools.cellpar_to_cell([a_cell, b_cell, c_cell, alpha, beta, gamma])

            # Shift the first sheet to be at 0.25 * c
            A = ion_conv_crystal

            # Shift the first sheet to be at 0.75 * c and translate by the shift_vector
            B = ion_conv_crystal + np.array([0, 0, 0.5*c_cell]) + shift_vector

            AB = np.concatenate((A, B))
            AB_label = [i[0] for i in labels_conv_crystal]

            lattice = Lattice(new_cell)
            self.symm_structure = Structure(lattice, AB_label+AB_label, AB, coords_are_cartesian=True)

        if stacking == 'ABC1':
            self.stacking = 'ABC1'
            labels_conv_crystal = np.array([[i['label']] for i in struct_symm_prim.as_dict()['sites']])
            ion_conv_crystal = np.array([i['abc'] for i in struct_symm_prim.as_dict()['sites']])
            cell = np.array(struct_symm_prim.as_dict()['lattice']['matrix'])*(1, 1, 3)

            A = ion_conv_crystal*(1, 1, 5/3)
            B = Tools.translate_inside(ion_conv_crystal*(1, 1, 1) + (2/3, 1/3, 0))
            C = Tools.translate_inside(ion_conv_crystal*(1, 1, 1/3) + (4/3, 2/3, 0))

            ABC = np.concatenate((A, B, C))
            ABC_label = [i[0] for i in labels_conv_crystal]

            lattice = Lattice(cell)

            ABC_f = Structure(lattice, ABC_label+ABC_label+ABC_label, ABC, coords_are_cartesian=False)
            ABC_f_symm = SpacegroupAnalyzer(ABC_f, symprec=0.2, angle_tolerance=2.0)

            self.symm_structure = ABC_f_symm.get_refined_structure()

        if stacking == 'ABC2':
            self.stacking = 'ABC2'
            labels_conv_crystal = np.array([[i['label']] for i in struct_symm_prim.as_dict()['sites']])
            ion_conv_crystal = np.array([i['abc'] for i in struct_symm_prim.as_dict()['sites']])
            cell = np.array(struct_symm_prim.as_dict()['lattice']['matrix'])*(1, 1, 3)

            A = ion_conv_crystal*(1, 1, 5/3)
            B = Tools.translate_inside(ion_conv_crystal*(1, 1, 1) + (1/3, 0, 0))
            C = Tools.translate_inside(ion_conv_crystal*(1, 1, 1/3) + (2/3, 0, 0))

            ABC = np.concatenate((A, B, C))
            ABC_label = [i[0] for i in labels_conv_crystal]

            lattice = Lattice(cell)

            ABC_f = Structure(lattice, ABC_label+ABC_label+ABC_label, ABC, coords_are_cartesian=False)
            ABC_f_symm = SpacegroupAnalyzer(ABC_f, symprec=0.2, angle_tolerance=2.0)

            self.symm_structure = ABC_f_symm.get_refined_structure()

        dict_structure = self.symm_structure.as_dict()

        self.lattice = dict_structure['lattice']['matrix']

        self.atom_labels = [i['label'] for i in dict_structure['sites']]
        self.atom_pos = [i['xyz'] for i in dict_structure['sites']]
        self.n_atoms = len(self.symm_structure)
        self.composition = self.symm_structure.formula

        Tools.print_comand(self.symm_structure, self.verbosity, ['debug'])

        # Get the simmetry information of the generated structure
        self.lattice_type = symm.get_lattice_type()
        self.space_group = symm.get_space_group_symbol()
        self.space_group_n = symm.get_space_group_number()

        symm_op = symm.get_point_group_operations()
        self.hall = symm.get_hall()

        if print_result == True:
            Tools.print_result(self.name, str(self.lattice_type), str(self.hall[0:2]), str(self.space_group), str(self.space_group_n), len(symm_op))

        return [self.name, str(self.lattice_type), str(self.hall[0:2]), str(self.space_group), str(self.space_group_n), len(symm_op)]

    def create_sql_structure(self, 
                             name_bb_a, 
                             name_bb_b, 
                             stacking='AA', 
                             bond_atom='N', 
                             c_parameter_base=3.6, 
                             print_result=True, 
                             slab=10,
                             shift_vector=[1.0,1.0,0],
                             tilt_angle=5):

        self.topology = 'SQL'
        self.dimension = 2

        bb_1 = Building_Block(name_bb_a, self.lib_bb, verbosity=self.verbosity)

        bb_2 = Building_Block(name_bb_b, self.lib_bb, verbosity=self.verbosity)

        self.charge = bb_1.charge + bb_2.charge
        self.chirality = bb_1.chirality or bb_2.chirality

        self.name = f'{bb_1.name}-{bb_2.name}-SQL-{stacking}'

        if self.verbosity is True:
            print('Starting the creation of a SQL net')

        if bb_1.connectivity != 4:
            print(f'Building block A ({name_bb_a}) must present connectivity 4 insted of', bb_1.connectivity)
            return None
        if bb_2.connectivity != 4:
            print(f'Building block B ({name_bb_b}) must present connectivity 4 insted of', bb_2.connectivity)
            return None

        # Calculates the cell parameter based on the building blocks size
        size_a = bb_1.size
        if self.verbosity:
            print('BB_A size:', size_a)
        size_b = bb_2.size
        if self.verbosity:
            print('BB_B size:', size_b)

        a = 2*(np.average(size_a) + np.average(size_b))/np.sqrt(2)

        if self.verbosity:
            print('Calculated cell parameter a:', a)

        # Mede o valor do delta c dos blocos de construção
        delta_a = abs(max(np.transpose(bb_1.atom_pos)[2])) + abs(min(np.transpose(bb_1.atom_pos)[2]))
        delta_b = abs(max(np.transpose(bb_2.atom_pos)[2])) + abs(min(np.transpose(bb_2.atom_pos)[2]))

        # Build the matrix of unitary hexagonal cell
        if stacking == 'A':
            c = slab
        else:
            c = c_parameter_base + max([delta_a, delta_b])

        # Constrói a matriz da célula unitária tetragonal
        lattice = [[a, 0, 0], [0, a, 0], [0, 0, c]]

        if self.verbosity is True:
            print('Unitary cell built:')
            print('a =', lattice[0])
            print('b =', lattice[1])
            print('c =', lattice[2])

        # Adiciona o bloco 1 na origem da célula unitária (sítio A1)
        final_pos = np.dot(bb_1.atom_pos, R.from_euler('z', 45, degrees=True).as_matrix())
        final_label = bb_1.atom_labels

        # Adiciona o bloco 2 no sítio B1 da célula unitária
        final_pos = np.vstack((final_pos, np.dot(bb_2.atom_pos, R.from_euler('z', 45, degrees=True).as_matrix()) + np.array([0.5, 0.5, 0])*a))
        final_label += bb_2.atom_labels

        # Changes the X atoms by the desirede bond_atom
        final_label, final_pos = Tools.change_X_atoms(final_label, final_pos, bond_atom)

        # Cria a estrutura como entidade do pymatgen
        struct = Structure(lattice, final_label, final_pos, coords_are_cartesian=True)

        # Remove os átomos duplicados
        struct.sort(reverse=True)
        struct.merge_sites(tol=.5, mode='delete')
        struct.translate_sites(range(len(struct.as_dict()['sites'])), [0, 0, 0.5], frac_coords=True, to_unit_cell=True)

        # Simetriza a estrutura
        symm = SpacegroupAnalyzer(struct, symprec=1, angle_tolerance=5.0)
        struct_symm_prim = symm.get_refined_structure()

        if stacking not in self.available_stacking[self.topology]:
                raise Exception(f"""{stacking} is not in the available stack list for HCB net.
    Available options are: {self.available_stacking[self.topology]}""")

        # Create A stacking, a 2D isolated sheet with slab
        if stacking == 'A':
            self.stacking = 'A'
            self.symm_structure = struct_symm_prim

        if stacking == 'AA':
            self.stacking = 'AA'
            self.symm_structure = struct_symm_prim

        if stacking == 'AB1':
            self.stacking = 'AB1'
            labels_conv_crystal = np.array([[i['label']] for i in struct_symm_prim.as_dict()['sites']])
            ion_conv_crystal = np.array([i['abc'] for i in struct_symm_prim.as_dict()['sites']])
            cell = np.array(struct_symm_prim.as_dict()['lattice']['matrix'])*(1, 1, 2)

            A = ion_conv_crystal*(1, 1, 0.5)
            B = Tools.translate_inside(ion_conv_crystal*(1, 1, 1.5) + (1/4, 1/4, 0))

            AB = np.concatenate((A, B))
            AB_label = [i[0] for i in labels_conv_crystal]

            lattice = Lattice(cell)
            AB_1 = Structure(lattice, AB_label + AB_label, AB, coords_are_cartesian=False)
            AB_1_symm = SpacegroupAnalyzer(AB_1, symprec=self.symm_tol, angle_tolerance=self.angle_tol)

            self.symm_structure = AB_1_symm.get_refined_structure()

        if stacking == 'AB2':
            self.stacking = 'AB2'
            labels_conv_crystal = np.array([[i['label']] for i in struct_symm_prim.as_dict()['sites']])
            ion_conv_crystal = np.array([i['abc'] for i in struct_symm_prim.as_dict()['sites']])
            cell = np.array(struct_symm_prim.as_dict()['lattice']['matrix'])*(1, 1, 2)

            A = ion_conv_crystal*(1, 1, 0.5)
            B = Tools.translate_inside(ion_conv_crystal*(1, 1, 1.5) + (1/2, 0, 0))

            AB = np.concatenate((A, B))
            AB_label = [i[0] for i in labels_conv_crystal]

            lattice = Lattice(cell)
            AB_2 = Structure(lattice, AB_label + AB_label, AB, coords_are_cartesian=False)
            AB_2_symm = SpacegroupAnalyzer(AB_2, symprec=self.symm_tol, angle_tolerance=self.angle_tol)

            self.symm_structure = AB_2_symm.get_refined_structure()

        # Create AAl stacking. Tetragonal cell with two sheets per cell shifited by the shift_vector in angstroms. 
        if stacking == 'AAl':
            self.stacking = 'AAl'
            labels_conv_crystal = np.array([[i['label']] for i in struct_symm_prim.as_dict()['sites']])
            ion_conv_crystal = np.array([i['abc'] for i in struct_symm_prim.as_dict()['sites']])
            cell = np.array(struct_symm_prim.as_dict()['lattice']['matrix'])*(1, 1, 2)

            # Shift the first sheet to be at 0.25 * c
            A = ion_conv_crystal * np.array([1, 1, 0.5])

            # Calculates the shift vector in crystal units
            r = Tools.get_cartesian_to_fractional_matrix(*Tools.cell_to_cellpar(cell))
            shift_vector = np.dot(r, np.array(shift_vector))

            # Shift the first sheet to be at 0.75 * c and translate by the shift_vector
            B = ion_conv_crystal * np.array([1, 1, 1.5]) + shift_vector

            AB = np.concatenate((A, B))
            AB_label = [i[0] for i in labels_conv_crystal]

            lattice = Lattice(cell)
            self.symm_structure = Structure(lattice, AB_label+AB_label, AB, coords_are_cartesian=False)

        # Create AA tilted stacking. Tilted tetragonal cell with two sheets per cell tilted by tilt_angle. 
        if stacking == 'AAt':
            self.stacking = 'AAt'

            labels_conv_crystal = np.array([[i['label']] for i in struct_symm_prim.as_dict()['sites']])
            ion_conv_crystal = np.array([i['xyz'] for i in struct_symm_prim.as_dict()['sites']])
            cell = struct_symm_prim.as_dict()['lattice']

            # Shift the cell by the tilt angle
            a_cell = cell['a']
            b_cell = cell['b']
            c_cell = cell['c'] * 2
            alpha = cell['alpha'] - tilt_angle
            beta= cell['beta'] - tilt_angle
            gamma = cell['gamma']

            new_cell = Tools.cellpar_to_cell([a_cell, b_cell, c_cell, alpha, beta, gamma])

            # Shift the first sheet to be at 0.25 * c
            A = ion_conv_crystal

            # Shift the first sheet to be at 0.75 * c and translate by the shift_vector
            B = ion_conv_crystal + np.array([0, 0, 0.5*c_cell]) + shift_vector

            AB = np.concatenate((A, B))
            AB_label = [i[0] for i in labels_conv_crystal]

            lattice = Lattice(new_cell)
            self.symm_structure = Structure(lattice, AB_label+AB_label, AB, coords_are_cartesian=True)

        if stacking == 'ABC1':
            self.stacking = 'ABC1'
            labels_conv_crystal = np.array([[i['label']] for i in struct_symm_prim.as_dict()['sites']])
            ion_conv_crystal = np.array([i['abc'] for i in struct_symm_prim.as_dict()['sites']])
            cell = np.array(struct_symm_prim.as_dict()['lattice']['matrix'])*(1, 1, 3)

            A = ion_conv_crystal*(1, 1, 5/3)
            B = Tools.translate_inside(ion_conv_crystal*(1, 1, 1) + (2/3, 1/3, 0))
            C = Tools.translate_inside(ion_conv_crystal*(1, 1, 1/3) + (4/3, 2/3, 0))

            ABC = np.concatenate((A, B, C))
            ABC_label = [i[0] for i in labels_conv_crystal]

            lattice = Lattice(cell)

            ABC_f = Structure(lattice, ABC_label+ABC_label+ABC_label, ABC, coords_are_cartesian=False)
            ABC_f_symm = SpacegroupAnalyzer(ABC_f, symprec=self.symm_tol, angle_tolerance=self.angle_tol)

            self.symm_structure = ABC_f_symm.get_refined_structure()

        if stacking == 'ABC2':
            self.stacking = 'ABC2'
            labels_conv_crystal = np.array([[i['label']] for i in struct_symm_prim.as_dict()['sites']])
            ion_conv_crystal = np.array([i['abc'] for i in struct_symm_prim.as_dict()['sites']])
            cell = np.array(struct_symm_prim.as_dict()['lattice']['matrix'])*(1, 1, 3)

            A = ion_conv_crystal*(1, 1, 5/3)
            B = Tools.translate_inside(ion_conv_crystal*(1, 1, 1) + (1/3, 0, 0))
            C = Tools.translate_inside(ion_conv_crystal*(1, 1, 1/3) + (2/3, 0, 0))

            ABC = np.concatenate((A, B, C))
            ABC_label = [i[0] for i in labels_conv_crystal]

            lattice = Lattice(cell)

            ABC_f = Structure(lattice, ABC_label+ABC_label+ABC_label, ABC, coords_are_cartesian=False)
            ABC_f_symm = SpacegroupAnalyzer(ABC_f, symprec=self.symm_tol, angle_tolerance=self.angle_tol)

            self.symm_structure = ABC_f_symm.get_refined_structure()

        dict_structure = self.symm_structure.as_dict()

        self.lattice = dict_structure['lattice']['matrix']

        self.atom_labels = [i['label'] for i in dict_structure['sites']]
        self.atom_pos = [i['xyz'] for i in dict_structure['sites']]
        self.n_atoms = len(self.symm_structure)
        self.composition = self.symm_structure.formula

        if self.verbosity is True:
            print(self.symm_structure)

        # Get the simmetry information of the generated structure
        self.lattice_type = symm.get_lattice_type()
        self.space_group = symm.get_space_group_symbol()
        self.space_group_n = symm.get_space_group_number()

        symm_op = symm.get_point_group_operations()
        self.hall = symm.get_hall()

        if print_result == True:
            Tools.print_result(self.name, str(self.lattice_type), str(self.hall[0:2]), str(self.space_group), str(self.space_group_n), len(symm_op))

        return [self.name, str(self.lattice_type), str(self.hall[0:2]), str(self.space_group), str(self.space_group_n), len(symm_op)]

    def create_sql_a_structure(self, 
                               name_bb_a, 
                               name_bb_b, 
                               stacking='AA', 
                               bond_atom='N', 
                               c_parameter_base=3.6, 
                               print_result=True, 
                               slab=10,
                               shift_vector=[1.0,1.0,0],
                               tilt_angle=5):

        self.topology = 'SQL_A'
        self.dimension = 2

        bb_1 = Building_Block(name_bb_a, self.lib_bb, verbosity=self.verbosity)

        bb_2 = Building_Block(name_bb_b, self.lib_bb, verbosity=self.verbosity)

        self.charge = bb_1.charge + bb_2.charge
        self.chirality = bb_1.chirality or bb_2.chirality

        self.name = f'{bb_1.name}-{bb_2.name}-SQL_A-{stacking}'

        if self.verbosity is True:
            print('Starting the creation of a sql net')

        if bb_1.connectivity != 4:
            print(f'Building block A ({name_bb_a}) must present connectivity 4 insted of', bb_1.connectivity)
            return None
        if bb_2.connectivity != 2:
            print(f'Building block B ({name_bb_b}) must present connectivity 2 insted of', bb_2.connectivity)
            return None

        # Calcula o parâmetro de célula com base no tamanho dos blocos de construção
        size_a = bb_1.size
        if self.verbosity:
            print('BB_A size:', size_a)
        size_b = bb_2.size
        if self.verbosity:
            print('BB_B size:', size_b)

        a = 4*(np.average(size_a) + np.average(size_b))/np.sqrt(2)

        if self.verbosity:
            print('Calculated cell parameter a:', a)

        # Mede o valor do delta c dos blocos de construção
        delta_a = abs(max(np.transpose(bb_1.atom_pos)[2])) + abs(min(np.transpose(bb_1.atom_pos)[2]))
        delta_b = abs(max(np.transpose(bb_2.atom_pos)[2])) + abs(min(np.transpose(bb_2.atom_pos)[2]))

        # Build the matrix of unitary hexagonal cell
        if stacking == 'A':
            c = slab
        else:
            c = c_parameter_base + max([delta_a, delta_b])

        # Constrói a matriz da célula unitária tetragonal
        lattice = [[a, 0, 0], [0, a, 0], [0, 0, c]]

        if self.verbosity is True:
            print('Unitary cell built:')
            print('a =', lattice[0])
            print('b =', lattice[1])
            print('c =', lattice[2])

        # Adiciona o bloco 1 na origem da célula unitária (sítio A1)
        final_pos = np.dot(bb_1.atom_pos, R.from_euler('z', 45, degrees=True).as_matrix())
        final_label = bb_1.atom_labels

        # Adiciona o bloco 1 no centro da célula unitária (sítio A2)
        final_pos = np.vstack((final_pos, np.dot(bb_1.atom_pos, R.from_euler('z', -45, degrees=True).as_matrix()) + np.array([0.5, 0.5, 0])*a))
        final_label += bb_1.atom_labels

        # Adiciona o bloco 2 na origem da célula unitária (sítio B1)
        final_pos = np.vstack((final_pos, np.dot(bb_2.atom_pos, R.from_euler('z', 45, degrees=True).as_matrix()) + np.array([0.25, 0.25, 0])*a))
        final_label += bb_2.atom_labels

        # Adiciona o bloco 2 na origem da célula unitária (sítio B2)
        final_pos = np.vstack((final_pos, np.dot(bb_2.atom_pos, R.from_euler('z', 135, degrees=True).as_matrix()) + np.array([0.75, 0.25, 0])*a))
        final_label = final_label + bb_2.atom_labels

        # Adiciona o bloco 2 na origem da célula unitária (sítio B3)
        final_pos = np.vstack((final_pos, np.dot(bb_2.atom_pos, R.from_euler('z', 225, degrees=True).as_matrix()) + np.array([0.75, 0.75, 0])*a))
        final_label += bb_2.atom_labels

        # Adiciona o bloco 2 na origem da célula unitária (sítio B4)
        final_pos = np.vstack((final_pos, np.dot(bb_2.atom_pos, R.from_euler('z', 315, degrees=True).as_matrix()) + np.array([0.25, 0.75, 0])*a))
        final_label += bb_2.atom_labels

        # Changes the X atoms by the desired bond_atom
        final_label, final_pos = Tools.change_X_atoms(final_label, final_pos, bond_atom)

        # Cria a estrutura como entidade do pymatgen
        struct = Structure(lattice, final_label, final_pos, coords_are_cartesian=True)

        # Remove os átomos duplicados
        struct.sort(reverse=True)
        struct.merge_sites(tol=.7, mode='delete')
        struct.translate_sites(range(len(struct.as_dict()['sites'])), [0, 0, 0.5], frac_coords=True, to_unit_cell=True)

        # Simetriza a estrutura
        symm = SpacegroupAnalyzer(struct, symprec=self.symm_tol, angle_tolerance=self.angle_tol)
        struct_symm_prim = symm.get_refined_structure()

        if stacking not in self.available_stacking[self.topology]:
                raise Exception(f"""{stacking} is not in the available stack list for HCB net.
    Available options are: {self.available_stacking[self.topology]}""")

        # Create A stacking, a 2D isolated sheet with slab
        if stacking == 'A':
            self.stacking = 'A'
            self.symm_structure = struct_symm_prim
            
        if stacking == 'AA':
            self.stacking = 'AA'
            self.symm_structure = struct_symm_prim

        if stacking == 'AB1':
            self.stacking = 'AB1'
            labels_conv_crystal = np.array([[i['label']] for i in struct_symm_prim.as_dict()['sites']])
            ion_conv_crystal = np.array([i['abc'] for i in struct_symm_prim.as_dict()['sites']])
            cell = np.array(struct_symm_prim.as_dict()['lattice']['matrix'])*(1, 1, 2)

            A = ion_conv_crystal*(1, 1, 0.5)
            B = Tools.translate_inside(ion_conv_crystal*(1, 1, 1.5) + (1/4, 1/4, 0))

            AB = np.concatenate((A, B))
            AB_label = [i[0] for i in labels_conv_crystal]

            lattice = Lattice(cell)
            AB_1 = Structure(lattice, AB_label + AB_label, AB, coords_are_cartesian=False)
            AB_1_symm = SpacegroupAnalyzer(AB_1, symprec=self.symm_tol, angle_tolerance=self.angle_tol)

            self.symm_structure = AB_1_symm.get_refined_structure()

        if stacking == 'AB2':
            self.stacking = 'AB2'
            labels_conv_crystal = np.array([[i['label']] for i in struct_symm_prim.as_dict()['sites']])
            ion_conv_crystal = np.array([i['abc'] for i in struct_symm_prim.as_dict()['sites']])
            cell = np.array(struct_symm_prim.as_dict()['lattice']['matrix'])*(1, 1, 2)

            A = ion_conv_crystal*(1, 1, 0.5)
            B = Tools.translate_inside(ion_conv_crystal*(1, 1, 1.5) + (1/2, 0, 0))

            AB = np.concatenate((A, B))
            AB_label = [i[0] for i in labels_conv_crystal]

            lattice = Lattice(cell)
            AB_2 = Structure(lattice, AB_label + AB_label, AB, coords_are_cartesian=False)
            AB_2_symm = SpacegroupAnalyzer(AB_2, symprec=self.symm_tol, angle_tolerance=self.angle_tol)

            self.symm_structure = AB_2_symm.get_refined_structure()

        # Create AAl stacking. Tetragonal cell with two sheets per cell shifited by the shift_vector in angstroms. 
        if stacking == 'AAl':
            self.stacking = 'AAl'
            labels_conv_crystal = np.array([[i['label']] for i in struct_symm_prim.as_dict()['sites']])
            ion_conv_crystal = np.array([i['abc'] for i in struct_symm_prim.as_dict()['sites']])
            cell = np.array(struct_symm_prim.as_dict()['lattice']['matrix'])*(1, 1, 2)

            # Shift the first sheet to be at 0.25 * c
            A = ion_conv_crystal * np.array([1, 1, 0.5])

            # Calculates the shift vector in crystal units
            r = Tools.get_cartesian_to_fractional_matrix(*Tools.cell_to_cellpar(cell))
            shift_vector = np.dot(r, np.array(shift_vector))

            # Shift the first sheet to be at 0.75 * c and translate by the shift_vector
            B = ion_conv_crystal * np.array([1, 1, 1.5]) + shift_vector

            AB = np.concatenate((A, B))
            AB_label = [i[0] for i in labels_conv_crystal]

            lattice = Lattice(cell)
            self.symm_structure = Structure(lattice, AB_label+AB_label, AB, coords_are_cartesian=False)

        # Create AA tilted stacking. Tilted tetragonal cell with two sheets per cell tilted by tilt_angle. 
        if stacking == 'AAt':
            self.stacking = 'AAt'

            labels_conv_crystal = np.array([[i['label']] for i in struct_symm_prim.as_dict()['sites']])
            ion_conv_crystal = np.array([i['xyz'] for i in struct_symm_prim.as_dict()['sites']])
            cell = struct_symm_prim.as_dict()['lattice']

            # Shift the cell by the tilt angle
            print(cell)
            a_cell = cell['a']
            b_cell = cell['b']
            c_parameter_base = cell['c'] * 2
            alpha = cell['alpha'] - tilt_angle
            beta= cell['beta'] - tilt_angle
            gamma = cell['gamma']

            new_cell = Tools.cellpar_to_cell([a_cell, b_cell, c_parameter_base, alpha, beta, gamma])

            # Shift the first sheet to be at 0.25 * c
            A = ion_conv_crystal

            # Shift the first sheet to be at 0.75 * c and translate by the shift_vector
            B = ion_conv_crystal + np.array([0, 0, 0.5*c_parameter_base]) + shift_vector

            AB = np.concatenate((A, B))
            AB_label = [i[0] for i in labels_conv_crystal]

            lattice = Lattice(new_cell)
            self.symm_structure = Structure(lattice, AB_label+AB_label, AB, coords_are_cartesian=True)

        if stacking == 'ABC1':
            self.stacking = 'ABC1'
            labels_conv_crystal = np.array([[i['label']] for i in struct_symm_prim.as_dict()['sites']])
            ion_conv_crystal = np.array([i['abc'] for i in struct_symm_prim.as_dict()['sites']])
            cell = np.array(struct_symm_prim.as_dict()['lattice']['matrix'])*(1, 1, 3)

            A = ion_conv_crystal*(1, 1, 5/3)
            B = Tools.translate_inside(ion_conv_crystal*(1, 1, 1) + (2/3, 1/3, 0))
            C = Tools.translate_inside(ion_conv_crystal*(1, 1, 1/3) + (4/3, 2/3, 0))

            ABC = np.concatenate((A, B, C))
            ABC_label = [i[0] for i in labels_conv_crystal]

            lattice = Lattice(cell)

            ABC_f = Structure(lattice, ABC_label+ABC_label+ABC_label, ABC, coords_are_cartesian=False)
            ABC_f_symm = SpacegroupAnalyzer(ABC_f, symprec=self.symm_tol, angle_tolerance=self.angle_tol)

            self.symm_structure = ABC_f_symm.get_refined_structure()

        if stacking == 'ABC2':
            self.stacking = 'ABC2'
            labels_conv_crystal = np.array([[i['label']] for i in struct_symm_prim.as_dict()['sites']])
            ion_conv_crystal = np.array([i['abc'] for i in struct_symm_prim.as_dict()['sites']])
            cell = np.array(struct_symm_prim.as_dict()['lattice']['matrix'])*(1, 1, 3)

            A = ion_conv_crystal*(1, 1, 5/3)
            B = Tools.translate_inside(ion_conv_crystal*(1, 1, 1) + (1/3, 0, 0))
            C = Tools.translate_inside(ion_conv_crystal*(1, 1, 1/3) + (2/3, 0, 0))

            ABC = np.concatenate((A, B, C))
            ABC_label = [i[0] for i in labels_conv_crystal]

            lattice = Lattice(cell)

            ABC_f = Structure(lattice, ABC_label+ABC_label+ABC_label, ABC, coords_are_cartesian=False)
            ABC_f_symm = SpacegroupAnalyzer(ABC_f, symprec=self.symm_tol, angle_tolerance=self.angle_tol)

            self.symm_structure = ABC_f_symm.get_refined_structure()

        dict_structure = self.symm_structure.as_dict()

        self.lattice = dict_structure['lattice']['matrix']

        self.atom_labels = [i['label'] for i in dict_structure['sites']]
        self.atom_pos = [i['xyz'] for i in dict_structure['sites']]
        self.n_atoms = len(self.symm_structure)
        self.composition = self.symm_structure.formula

        if self.verbosity is True:
            print(self.symm_structure)

        # Get the simmetry information of the generated structure
        self.lattice_type = symm.get_lattice_type()
        self.space_group = symm.get_space_group_symbol()
        self.space_group_n = symm.get_space_group_number()

        symm_op = symm.get_point_group_operations()
        self.hall = symm.get_hall()

        if print_result == True:
            Tools.print_result(self.name, str(self.lattice_type), str(self.hall[0:2]), str(self.space_group), str(self.space_group_n), len(symm_op))

        return [self.name, str(self.lattice_type), str(self.hall[0:2]), str(self.space_group), str(self.space_group_n), len(symm_op)]
    
    def create_kgm_structure(self, 
                             name_bb_a, 
                             name_bb_b, 
                             stacking='AA', 
                             bond_atom='N', 
                             c_parameter_base=3.6, 
                             print_result=True, 
                             slab=10, 
                             shift_vector=[1,1,0], 
                             tilt_angle=5):

        '''Creates a COF with KGM network'''

        self.topology = 'KGM'
        self.dimension = 2

        bb_1 = Building_Block(name_bb_a, self.lib_bb)
        bb_2 = Building_Block(name_bb_b, self.lib_bb)

        self.name = f'{bb_1.name}-{bb_2.name}-KGM-{stacking}'
        self.charge = bb_1.charge + bb_2.charge
        self.chirality = bb_1.chirality or bb_2.chirality

        if self.verbosity is True:
            print('Starting the creation of a KGM net')

        if bb_1.connectivity != 4:
            print('Building block A must present connectivity 4 insted of', len(bb_1.connectivity))
            return None
        if bb_2.connectivity != 4:
            print('Building block B must present connectivity 4 insted of', len(bb_2.connectivity))
            return None

        # Calculate the cell parameter based on the size of the building blocks
        size_a = max(bb_1.size)
        if self.verbosity:
            print('BB_A size:', size_a)

        size_b = max(bb_2.size)
        if self.verbosity:
            print('BB_B size:', size_b)

        # Defines the cell parameter a
        a = 2*(size_a + size_b) # np.cos(np.radians(30))*2*(size_a + size_b)

        if self.verbosity:
            print('Calculated cell parameter a:', a)

        # Gets the maximum distace in the z axis to create the c parameter
        delta_a = abs(max(np.transpose(bb_1.atom_pos)[2])) + abs(min(np.transpose(bb_1.atom_pos)[2]))
        delta_b = abs(max(np.transpose(bb_2.atom_pos)[2])) + abs(min(np.transpose(bb_2.atom_pos)[2]))

        # Build the matrix of unitary hexagonal cell
        if stacking == 'A':
            c = slab
        else:
            c = c_parameter_base + max([delta_a, delta_b])

        # Define the cell lattice
        lattice = [[a, 0, 0], 
                   [-0.5*a, np.sqrt(3)/2*a, 0], 
                   [0, 0, c]]

        if self.verbosity is True:
            print('Unitary cell built:', lattice)

        # Add tbe building block 1 (C4) on the center of the unitary cell (A1 site)
        final_pos = np.dot(bb_1.atom_pos, R.from_euler('z', -90, degrees=True).as_matrix()) + np.array([1/4, np.sqrt(3)/4, 0])*a
        final_label = list(bb_1.atom_labels)

        # Add tbe building block 1 (C4) on [0.5, 0.0, 0.0] of the unitary cell (A2 site)
        final_pos = np.vstack((final_pos, np.dot(bb_2.atom_pos, R.from_euler('z', 60, degrees=True).as_matrix()) + np.array([0.5, 0, 0])*a))
        final_label += list(bb_2.atom_labels)

        # Add tbe building block 1 (C4) on [0.0, 0.5, 0.0] of the unitary cell (A3 site)
        final_pos = np.vstack((final_pos, np.dot(bb_2.atom_pos, R.from_euler('z', -60, degrees=True).as_matrix()) + np.array([-1/4, np.sqrt(3)/4, 0])*a))
        final_label += list(bb_2.atom_labels)

        # Changes the X atoms by the desired bond_atom
        final_label, final_pos = Tools.change_X_atoms(final_label, final_pos, bond_atom)

        # Cria a estrutura como entidade do pymatgen
        struct = Structure(lattice, final_label, final_pos, coords_are_cartesian=True)

        # Remove os átomos duplicados
        struct.sort(reverse=True)
        struct.merge_sites(tol=.7, mode='delete')
        struct.translate_sites(range(len(struct.as_dict()['sites'])), [0, 0, 0.5], frac_coords=True, to_unit_cell=True)
        
        atom_labels = np.array([[i['label']] for i in struct.as_dict()['sites']]).flatten()
        atom_pos = np.array([i['xyz'] for i in struct.as_dict()['sites']])
        cell = np.array(struct.as_dict()['lattice']['matrix'])
        
        # Change the X atoms by the desired bond_atom
        final_label, final_pos = Tools.change_X_atoms(final_label, final_pos, bond_atom)

        # Cria a estrutura como entidade do pymatgen
        struct = Structure(lattice, final_label, final_pos, coords_are_cartesian=True)

        # Remove os átomos duplicados
        struct.sort(reverse=True)
        struct.merge_sites(tol=.7, mode='delete')
        struct.translate_sites(range(len(struct.as_dict()['sites'])), [0, 0, 0.5], frac_coords=True, to_unit_cell=True)
        
        atom_labels = np.array([[i['label']] for i in struct.as_dict()['sites']]).flatten()
        atom_pos = np.array([i['xyz'] for i in struct.as_dict()['sites']])
        cell = np.array(struct.as_dict()['lattice']['matrix'])
    
        # Simetriza a estrutura
        symm = SpacegroupAnalyzer(struct, symprec=self.symm_tol, angle_tolerance=self.angle_tol)
        struct_symm_prim = symm.get_refined_structure()

        if stacking not in self.available_stacking[self.topology]:
                raise Exception(f"""{stacking} is not in the available stack list for HCB net.
    Available options are: {self.available_stacking[self.topology]}""")
        
        # Create A stacking, a 2D isolated sheet with slab
        if stacking == 'A':
            self.stacking = 'A'
            self.symm_structure = struct_symm_prim
        
        # Create AA staking. By default one sheet per unitary cell is used
        if stacking == 'AA':
            self.stacking = 'AA'
            self.symm_structure = struct_symm_prim

        if stacking == 'AB1':
            self.stacking = 'AB1'
            labels_conv_crystal = np.array([[i['label']] for i in struct_symm_prim.as_dict()['sites']])
            ion_conv_crystal = np.array([i['abc'] for i in struct_symm_prim.as_dict()['sites']])
            cell = np.array(struct_symm_prim.as_dict()['lattice']['matrix'])*(1, 1, 2)

            A = ion_conv_crystal*(1, 1, 0.5)
            B = Tools.translate_inside(ion_conv_crystal*(1, 1, 1.5) + (1/4, 1/4, 0))

            AB = np.concatenate((A, B))
            AB_label = [i[0] for i in labels_conv_crystal]

            lattice = Lattice(cell)
            AB_1 = Structure(lattice, AB_label + AB_label, AB, coords_are_cartesian=False)
            AB_1_symm = SpacegroupAnalyzer(AB_1, symprec=self.symm_tol, angle_tolerance=self.angle_tol)

            self.symm_structure = AB_1_symm.get_refined_structure()

        if stacking == 'AB2':
            self.stacking = 'AB2'
            labels_conv_crystal = np.array([[i['label']] for i in struct_symm_prim.as_dict()['sites']])
            ion_conv_crystal = np.array([i['abc'] for i in struct_symm_prim.as_dict()['sites']])
            cell = np.array(struct_symm_prim.as_dict()['lattice']['matrix'])*(1, 1, 2)

            A = ion_conv_crystal*(1, 1, 0.5)
            B = Tools.translate_inside(ion_conv_crystal*(1, 1, 1.5) + (1/2, 0, 0))

            AB = np.concatenate((A, B))
            AB_label = [i[0] for i in labels_conv_crystal]

            lattice = Lattice(cell)
            AB_2 = Structure(lattice, AB_label + AB_label, AB, coords_are_cartesian=False)
            AB_2_symm = SpacegroupAnalyzer(AB_2, symprec=self.symm_tol, angle_tolerance=self.angle_tol)

            self.symm_structure = AB_2_symm.get_refined_structure()
            
        # Create AAl stacking. Tetragonal cell with two sheets per cell shifited by the shift_vector in angstroms. 
        if stacking == 'AAl':
            self.stacking = 'AAl'
            labels_conv_crystal = np.array([[i['label']] for i in struct_symm_prim.as_dict()['sites']])
            ion_conv_crystal = np.array([i['abc'] for i in struct_symm_prim.as_dict()['sites']])
            cell = np.array(struct_symm_prim.as_dict()['lattice']['matrix'])*(1, 1, 2)

            # Shift the first sheet to be at 0.25 * c
            A = ion_conv_crystal * np.array([1, 1, 0.5])

            # Calculates the shift vector in crystal units
            r = Tools.get_cartesian_to_fractional_matrix(*Tools.cell_to_cellpar(cell))
            shift_vector = np.dot(r, np.array(shift_vector))

            # Shift the first sheet to be at 0.75 * c and translate by the shift_vector
            B = ion_conv_crystal * np.array([1, 1, 1.5]) + shift_vector

            AB = np.concatenate((A, B))
            AB_label = [i[0] for i in labels_conv_crystal]

            lattice = Lattice(cell)
            self.symm_structure = Structure(lattice, AB_label+AB_label, AB, coords_are_cartesian=False)

        # Create AA tilted stacking. Tilted tetragonal cell with two sheets per cell tilted by tilt_angle. 
        if stacking == 'AAt':
            self.stacking = 'AAt'

            labels_conv_crystal = np.array([[i['label']] for i in struct_symm_prim.as_dict()['sites']])
            ion_conv_crystal = np.array([i['xyz'] for i in struct_symm_prim.as_dict()['sites']])
            cell = struct_symm_prim.as_dict()['lattice']

            # Shift the cell by the tilt angle
            print(cell)
            a_cell = cell['a']
            b_cell = cell['b']
            c_cell = cell['c'] * 2
            alpha = cell['alpha'] - tilt_angle
            beta= cell['beta'] - tilt_angle
            gamma = cell['gamma']

            new_cell = Tools.cellpar_to_cell([a_cell, b_cell, c_cell, alpha, beta, gamma])

            # Shift the first sheet to be at 0.25 * c
            A = ion_conv_crystal

            # Shift the first sheet to be at 0.75 * c and translate by the shift_vector
            B = ion_conv_crystal + np.array([0, 0, 0.5*c_cell]) + shift_vector

            AB = np.concatenate((A, B))
            AB_label = [i[0] for i in labels_conv_crystal]

            lattice = Lattice(new_cell)
            self.symm_structure = Structure(lattice, AB_label+AB_label, AB, coords_are_cartesian=True)

        if stacking == 'ABC1':
            self.stacking = 'ABC1'
            labels_conv_crystal = np.array([[i['label']] for i in struct_symm_prim.as_dict()['sites']])
            ion_conv_crystal = np.array([i['abc'] for i in struct_symm_prim.as_dict()['sites']])
            cell = np.array(struct_symm_prim.as_dict()['lattice']['matrix'])*(1, 1, 3)

            A = ion_conv_crystal*(1, 1, 5/3)
            B = Tools.translate_inside(ion_conv_crystal*(1, 1, 1) + (2/3, 1/3, 0))
            C = Tools.translate_inside(ion_conv_crystal*(1, 1, 1/3) + (4/3, 2/3, 0))

            ABC = np.concatenate((A, B, C))
            ABC_label = [i[0] for i in labels_conv_crystal]

            lattice = Lattice(cell)

            ABC_f = Structure(lattice, ABC_label+ABC_label+ABC_label, ABC, coords_are_cartesian=False)
            ABC_f_symm = SpacegroupAnalyzer(ABC_f, symprec=self.symm_tol, angle_tolerance=self.angle_tol)

            self.symm_structure = ABC_f_symm.get_refined_structure()

        if stacking == 'ABC2':
            self.stacking = 'ABC2'
            labels_conv_crystal = np.array([[i['label']] for i in struct_symm_prim.as_dict()['sites']])
            ion_conv_crystal = np.array([i['abc'] for i in struct_symm_prim.as_dict()['sites']])
            cell = np.array(struct_symm_prim.as_dict()['lattice']['matrix'])*(1, 1, 3)

            A = ion_conv_crystal*(1, 1, 5/3)
            B = Tools.translate_inside(ion_conv_crystal*(1, 1, 1) + (1/3, 0, 0))
            C = Tools.translate_inside(ion_conv_crystal*(1, 1, 1/3) + (2/3, 0, 0))

            ABC = np.concatenate((A, B, C))
            ABC_label = [i[0] for i in labels_conv_crystal]

            lattice = Lattice(cell)

            ABC_f = Structure(lattice, ABC_label+ABC_label+ABC_label, ABC, coords_are_cartesian=False)
            ABC_f_symm = SpacegroupAnalyzer(ABC_f, symprec=self.symm_tol, angle_tolerance=self.angle_tol)

            self.symm_structure = ABC_f_symm.get_refined_structure()

        dict_structure = self.symm_structure.as_dict()

        self.lattice = dict_structure['lattice']['matrix']

        self.atom_labels = [i['label'] for i in dict_structure['sites']]
        self.atom_pos = [i['xyz'] for i in dict_structure['sites']]
        self.n_atoms = len(self.symm_structure)
        self.composition = self.symm_structure.formula

        if self.verbosity is True:
            print(self.symm_structure)

        # Get the simmetry information of the generated structure
        self.lattice_type = symm.get_lattice_type()
        self.space_group = symm.get_space_group_symbol()
        self.space_group_n = symm.get_space_group_number()

        symm_op = symm.get_point_group_operations()
        self.hall = symm.get_hall()

        if print_result == True:
            Tools.print_result(self.name, str(self.lattice_type), str(self.hall[0:2]), str(self.space_group), str(self.space_group_n), len(symm_op))

        return [self.name, str(self.lattice_type), str(self.hall[0:2]), str(self.space_group), str(self.space_group_n), len(symm_op)]
    
    def create_kgm_a_structure(self, 
                               name_bb_a,
                               name_bb_b,
                               stacking='AA',
                               bond_atom='N',
                               c_parameter_base=3.6,
                               print_result=True,
                               slab=10,
                               shift_vector=[1,1,0],
                               tilt_angle=5):

        '''Creates a COF with KGM-A network'''

        self.topology = 'KGM_A'
        self.dimension = 2

        bb_1 = Building_Block(name_bb_a, self.lib_bb)
        bb_2 = Building_Block(name_bb_b, self.lib_bb)

        self.name = f'{bb_1.name}-{bb_2.name}-KGM_A-{stacking}'
        self.charge = bb_1.charge + bb_2.charge
        self.chirality = bb_1.chirality or bb_2.chirality

        if self.verbosity is True:
            print('Starting the creation of a KGM_A net')

        if bb_1.connectivity != 4:
            print('Building block A must present connectivity 4 insted of', len(bb_1.connectivity))
            return None
        if bb_2.connectivity != 2:
            print('Building block B must present connectivity 2 insted of', len(bb_2.connectivity))
            return None

        # Calculate the cell parameter based on the size of the building blocks
        size_a = max(bb_1.size)
        if self.verbosity:
            print('BB_A size:', size_a)

        size_b = max(bb_2.size)
        if self.verbosity:
            print('BB_B size:', size_b)

        # Defines the cell parameter a
        a = 4*(size_a + size_b) # np.cos(np.radians(30))*2*(size_a + size_b)

        if self.verbosity:
            print('Calculated cell parameter a:', a)

        # Gets the maximum distace in the z axis to create the c parameter
        delta_a = abs(max(np.transpose(bb_1.atom_pos)[2])) + abs(min(np.transpose(bb_1.atom_pos)[2]))
        delta_b = abs(max(np.transpose(bb_2.atom_pos)[2])) + abs(min(np.transpose(bb_2.atom_pos)[2]))

        # Build the matrix of unitary hexagonal cell
        if stacking == 'A':
            c = slab
        else:
            c = c_parameter_base + max([delta_a, delta_b])

        # Define the cell lattice
        lattice = [[a, 0, 0], 
                   [-0.5*a, np.sqrt(3)/2*a, 0], 
                   [0, 0, c]]

        if self.verbosity is True:
            print('Unitary cell built:', lattice)

        # Add tbe building block 1 (C4) on the center of the unitary cell (A1 site)
        final_pos = np.dot(bb_1.atom_pos, R.from_euler('z', -90, degrees=True).as_matrix()) + np.array([1/4, np.sqrt(3)/4, 0])*a
        final_label = list(bb_1.atom_labels)

        # Add tbe building block 1 (C4) on [0.5, 0.0, 0.0] of the unitary cell (A2 site)
        final_pos = np.vstack((final_pos, np.dot(bb_1.atom_pos, R.from_euler('z', 60, degrees=True).as_matrix()) + np.array([0.5, 0, 0])*a))
        final_label += list(bb_1.atom_labels)

        # Add tbe building block 1 (C4) on [0.0, 0.5, 0.0] of the unitary cell (A3 site)
        final_pos = np.vstack((final_pos, np.dot(bb_1.atom_pos, R.from_euler('z', -60, degrees=True).as_matrix()) + np.array([-1/4, np.sqrt(3)/4, 0])*a))
        final_label += list(bb_1.atom_labels)

        # Add tbe building block 2 (C2) on [0.4553, 0.227667, 0.0] of the unitary cell (B1 site)
        final_pos = np.vstack((final_pos, np.dot(bb_2.atom_pos, R.from_euler('z', -30, degrees=True).as_matrix()) + np.array([0.3414665, 0.1971654, 0])*a))
        final_label += list(bb_2.atom_labels)

        # Add tbe building block 2 (C2) on [0.544700, 0.772333, 0.0] of the unitary cell (B1 site)
        final_pos = np.vstack((final_pos, np.dot(bb_2.atom_pos, R.from_euler('z', -30, degrees=True).as_matrix()) + np.array([0.1585335, 0.6688600, 0])*a))
        final_label += list(bb_2.atom_labels)

        # Add tbe building block 2 (C2) on [0.772333, 0.227633, 0.0] of the unitary cell (B1 site)
        final_pos = np.vstack((final_pos, np.dot(bb_2.atom_pos, R.from_euler('z', 30, degrees=True).as_matrix()) + np.array([0.6585165, 0.1971360, 0])*a))
        final_label += list(bb_2.atom_labels)

        # Add tbe building block 2 (C2) on [0.227667, 0.772367, 0.0] of the unitary cell (B1 site)
        final_pos = np.vstack((final_pos, np.dot(bb_2.atom_pos, R.from_euler('z', 30, degrees=True).as_matrix()) + np.array([-0.1585165, 0.6688894, 0])*a))
        final_label += list(bb_2.atom_labels)

        # Add tbe building block 2 (C2) on [0.772367, 0.544700, 0.0] of the unitary cell (B1 site)
        final_pos = np.vstack((final_pos, np.dot(bb_2.atom_pos, R.from_euler('z', -90, degrees=True).as_matrix()) + np.array([0.5, 0.4717241, 0])*a))
        final_label += list(bb_2.atom_labels)

        # Add tbe building block 2 (C2) on [0.227633, 0.455300, 0.0] of the unitary cell (B1 site)
        final_pos = np.vstack((final_pos, np.dot(bb_2.atom_pos, R.from_euler('z', -90, degrees=True).as_matrix()) + np.array([-0.0000170, 0.3943014, 0])*a))
        final_label += list(bb_2.atom_labels)

        # Change the X atoms by the desired bond_atom
        final_label, final_pos = Tools.change_X_atoms(final_label, final_pos, bond_atom)

        # Cria a estrutura como entidade do pymatgen
        struct = Structure(lattice, final_label, final_pos, coords_are_cartesian=True)

        # Remove os átomos duplicados
        struct.sort(reverse=True)
        struct.merge_sites(tol=.7, mode='delete')
        struct.translate_sites(range(len(struct.as_dict()['sites'])), [0, 0, 0.5], frac_coords=True, to_unit_cell=True)
        
        atom_labels = np.array([[i['label']] for i in struct.as_dict()['sites']]).flatten()
        atom_pos = np.array([i['xyz'] for i in struct.as_dict()['sites']])
        cell = np.array(struct.as_dict()['lattice']['matrix'])
    
        # Simetriza a estrutura
        symm = SpacegroupAnalyzer(struct, symprec=self.symm_tol, angle_tolerance=self.angle_tol)
        struct_symm_prim = symm.get_refined_structure()

        if stacking not in self.available_stacking[self.topology]:
                raise Exception(f"""{stacking} is not in the available stack list for HCB net.
    Available options are: {self.available_stacking[self.topology]}""")

        if stacking == 'AA':
            self.stacking = 'AA'
            self.symm_structure = struct_symm_prim

        if stacking == 'AB1':
            self.stacking = 'AB1'
            labels_conv_crystal = np.array([[i['label']] for i in struct_symm_prim.as_dict()['sites']])
            ion_conv_crystal = np.array([i['abc'] for i in struct_symm_prim.as_dict()['sites']])
            cell = np.array(struct_symm_prim.as_dict()['lattice']['matrix'])*(1, 1, 2)

            A = ion_conv_crystal*(1, 1, 0.5)
            B = Tools.translate_inside(ion_conv_crystal*(1, 1, 1.5) + (1/4, 1/4, 0))

<<<<<<< HEAD
=======
    def create_kgd_structure(self,
                             name_bb_a,
                             name_bb_b,
                             stacking='AA',
                             bond_atom='N',
                             c_parameter_base=3.6,
                             print_result=True,
                             slab=10,
                             shift_vector=[1, 1, 0],
                             tilt_angle=5):

        '''Creates a COF with KGD network'''

        self.topology = 'KGD'
        self.dimension = 2

        bb_1 = Building_Block(name_bb_a, self.lib_bb)
        bb_2 = Building_Block(name_bb_b, self.lib_bb)

        self.name = f'{bb_1.name}-{bb_2.name}-KGD-{stacking}'
        self.charge = bb_1.charge + bb_2.charge
        self.chirality = bb_1.chirality or bb_2.chirality

        if self.verbosity is True:
            print('Starting the creation of a KGM net')

        if bb_1.connectivity != 6:
            print('Building block A must present connectivity 6 insted of', len(bb_1.connectivity))
            return None
        if bb_2.connectivity != 3:
            print('Building block B must present connectivity 3 insted of', len(bb_2.connectivity))
            return None

        # Calculate the cell parameter based on the size of the building blocks
        size_a = max(bb_1.size)
        if self.verbosity:
            print('BB_A size:', size_a)

        size_b = max(bb_2.size)
        if self.verbosity:
            print('BB_B size:', size_b)

        # Defines the cell parameter a
        a = 2*np.cos(np.radians(30))*(size_a + size_b) # np.cos(np.radians(30))*2*(size_a + size_b)

        if self.verbosity:
            print('Calculated cell parameter a:', a)

        # Gets the maximum distace in the z axis to create the c parameter
        delta_a = abs(max(np.transpose(bb_1.atom_pos)[2])) + abs(min(np.transpose(bb_1.atom_pos)[2]))
        delta_b = abs(max(np.transpose(bb_2.atom_pos)[2])) + abs(min(np.transpose(bb_2.atom_pos)[2]))

        # Build the matrix of unitary hexagonal cell
        if stacking == 'A':
            c = max([slab, c_parameter_base + max([delta_a, delta_b])])
        else:
            c = c_parameter_base + max([delta_a, delta_b])

        # Define the cell lattice
        lattice = [[a, 0, 0], 
                   [-0.5*a, np.sqrt(3)/2*a, 0], 
                   [0, 0, c]]

        if self.verbosity is True:
            print('Unitary cell built:', lattice)

        # Add tbe building block 1 (C6) on the origin of the unitary cell (A1 site)
        final_pos = bb_1.atom_pos
        final_label = list(bb_1.atom_labels)

        # Add tbe building block 2 (C3) on [0.5, 0.0, 0.0] of the unitary cell (B1 site)
        #final_pos = np.dot(bb_2.atom_pos, R.from_euler('z', -180, degrees=True).as_matrix()) + np.array([0, 0.57735027, 0])*a
        final_pos = np.vstack((final_pos, np.dot(bb_2.atom_pos, R.from_euler('z', -180, degrees=True).as_matrix()) + np.array([0, 0.57735027, 0])*a))
        final_label += list(bb_2.atom_labels)

        # Add tbe building block 2 (C3) on [0.0, 0.5, 0.0] of the unitary cell (B2 site)
        final_pos = np.vstack((final_pos, np.dot(bb_2.atom_pos, R.from_euler('z', 0, degrees=True).as_matrix()) + np.array([0.5, 0.28867513, 0])*a))
        final_label += list(bb_2.atom_labels)

        # Changes the X atoms by the desired bond_atom
        final_label, final_pos = Tools.change_X_atoms(final_label, final_pos, bond_atom)
        
        # Cria a estrutura como entidade do pymatgen
        struct = Structure(lattice, final_label, final_pos, coords_are_cartesian=True)

        # Remove os átomos duplicados
        struct.sort(reverse=True)
        struct.merge_sites(tol=.7, mode='delete')
        struct.translate_sites(range(len(struct.as_dict()['sites'])), 
                               [0, 0, 0.5],
                               frac_coords=True,
                               to_unit_cell=True)

        if stacking not in self.available_stacking[self.topology]:
                raise Exception(f"""{stacking} is not in the available stack list for HCB net.
    Available options are: {self.available_stacking[self.topology]}""")
        
        # Create A stacking, a 2D isolated sheet with slab
        if stacking == 'A':
            self.stacking = 'A'
            # Simetriza a estrutura
            symm = SpacegroupAnalyzer(struct, symprec=self.symm_tol, angle_tolerance=self.angle_tol)
            self.symm_structure = symm.get_refined_structure()
        
        # Create AA staking. By default one sheet per unitary cell is used
        if stacking == 'AA':
            self.stacking = 'AA'
            # Simetriza a estrutura
            symm = SpacegroupAnalyzer(struct, symprec=self.symm_tol, angle_tolerance=self.angle_tol)
            self.symm_structure = symm.get_refined_structure()

        # Create AB1 staking. 
        if stacking == 'AB1':
            self.stacking = 'AB1'
            labels_conv_crystal = np.array([[i['label']] for i in struct.as_dict()['sites']])
            ion_conv_crystal = np.array([i['xyz'] for i in struct.as_dict()['sites']])
            cell = np.array(struct.as_dict()['lattice']['matrix'])*(1, 1, 2)

            A = ion_conv_crystal
            B = ion_conv_crystal

>>>>>>> 3a559e99
            AB = np.concatenate((A, B))
            AB_label = [i[0] for i in labels_conv_crystal]

            lattice = Lattice(cell)
<<<<<<< HEAD
            AB_1 = Structure(lattice, AB_label + AB_label, AB, coords_are_cartesian=False)
            AB_1_symm = SpacegroupAnalyzer(AB_1, symprec=self.symm_tol, angle_tolerance=self.angle_tol)

            self.symm_structure = AB_1_symm.get_refined_structure()

        if stacking == 'AB2':
            self.stacking = 'AB2'
            labels_conv_crystal = np.array([[i['label']] for i in struct_symm_prim.as_dict()['sites']])
            ion_conv_crystal = np.array([i['abc'] for i in struct_symm_prim.as_dict()['sites']])
            cell = np.array(struct_symm_prim.as_dict()['lattice']['matrix'])*(1, 1, 2)

            A = ion_conv_crystal*(1, 1, 0.5)
            B = Tools.translate_inside(ion_conv_crystal*(1, 1, 1.5) + (1/2, 0, 0))
=======
            AB_1 = Structure(lattice, AB_label + AB_label, AB, coords_are_cartesian=True)

            B_list = np.arange(len(AB_label)) + len(AB_label)

            AB_1.translate_sites(B_list, [2/3, 1/3, 0.5], frac_coords=True, to_unit_cell=True)
            symm = SpacegroupAnalyzer(AB_1, symprec=self.symm_tol, angle_tolerance=self.angle_tol)

            self.symm_structure = symm.get_refined_structure()

        # Create AB2 stacking
        if stacking == 'AB2':
            self.stacking = 'AB2'
            labels_conv_crystal = np.array([[i['label']] for i in struct.as_dict()['sites']])
            ion_conv_crystal = np.array([i['xyz'] for i in struct.as_dict()['sites']])
            cell = np.array(struct.as_dict()['lattice']['matrix'])*(1, 1, 2)

            A = ion_conv_crystal
            B = ion_conv_crystal
>>>>>>> 3a559e99

            AB = np.concatenate((A, B))
            AB_label = [i[0] for i in labels_conv_crystal]

            lattice = Lattice(cell)
<<<<<<< HEAD
            AB_2 = Structure(lattice, AB_label + AB_label, AB, coords_are_cartesian=False)
            AB_2_symm = SpacegroupAnalyzer(AB_2, symprec=self.symm_tol, angle_tolerance=self.angle_tol)

            self.symm_structure = AB_2_symm.get_refined_structure()
            
        # Create AAl stacking. Tetragonal cell with two sheets per cell shifited by the shift_vector in angstroms. 
        if stacking == 'AAl':
            self.stacking = 'AAl'
            labels_conv_crystal = np.array([[i['label']] for i in struct_symm_prim.as_dict()['sites']])
            ion_conv_crystal = np.array([i['abc'] for i in struct_symm_prim.as_dict()['sites']])
            cell = np.array(struct_symm_prim.as_dict()['lattice']['matrix'])*(1, 1, 2)
=======
            AB_2 = Structure(lattice, AB_label + AB_label, AB, coords_are_cartesian=True)

            B_list = np.arange(len(AB_label)) + len(AB_label)
            AB_2.translate_sites(B_list, [1/2, 0, 0.5], frac_coords=True, to_unit_cell=True)
            symm = SpacegroupAnalyzer(AB_2, symprec=self.symm_tol, angle_tolerance=self.angle_tol)

            self.symm_structure = symm.get_refined_structure()
            
        # Create AAl stacking. Hexagonal cell with two sheets per cell shifited by the shift_vector in angstroms. 
        if stacking == 'AAl':
            self.stacking = 'AAl'
            labels_conv_crystal = np.array([[i['label']] for i in struct.as_dict()['sites']])
            ion_conv_crystal = np.array([i['abc'] for i in struct.as_dict()['sites']])
            cell = np.array(struct.as_dict()['lattice']['matrix'])*(1, 1, 2)
>>>>>>> 3a559e99

            # Shift the first sheet to be at 0.25 * c
            A = ion_conv_crystal * np.array([1, 1, 0.5])

            # Calculates the shift vector in crystal units
            r = Tools.get_cartesian_to_fractional_matrix(*Tools.cell_to_cellpar(cell))
            shift_vector = np.dot(r, np.array(shift_vector))

            # Shift the first sheet to be at 0.75 * c and translate by the shift_vector
            B = ion_conv_crystal * np.array([1, 1, 1.5]) + shift_vector

            AB = np.concatenate((A, B))
            AB_label = [i[0] for i in labels_conv_crystal]

            lattice = Lattice(cell)
<<<<<<< HEAD
            self.symm_structure = Structure(lattice, AB_label+AB_label, AB, coords_are_cartesian=False)

        # Create AA tilted stacking. Tilted tetragonal cell with two sheets per cell tilted by tilt_angle. 
        if stacking == 'AAt':
            self.stacking = 'AAt'

            labels_conv_crystal = np.array([[i['label']] for i in struct_symm_prim.as_dict()['sites']])
            ion_conv_crystal = np.array([i['xyz'] for i in struct_symm_prim.as_dict()['sites']])
            cell = struct_symm_prim.as_dict()['lattice']

            # Shift the cell by the tilt angle
            print(cell)
=======
            symm = Structure(lattice, AB_label+AB_label, AB, coords_are_cartesian=False)
            
            self.symm_structure = symm.get_refined_structure()

        # Create AA tilted stacking. 
        #Tilted Hexagonal cell by tilt_angle with two sheets per cell shifited by the shift_vector in angstroms.
        if stacking == 'AAt':
            self.stacking = 'AAt'

            labels_conv_crystal = np.array([[i['label']] for i in struct.as_dict()['sites']])
            ion_conv_crystal = np.array([i['xyz'] for i in struct.as_dict()['sites']])
            cell = struct.as_dict()['lattice']

            # Shift the cell by the tilt angle
>>>>>>> 3a559e99
            a_cell = cell['a']
            b_cell = cell['b']
            c_cell = cell['c'] * 2
            alpha = cell['alpha'] - tilt_angle
            beta= cell['beta'] - tilt_angle
            gamma = cell['gamma']

            new_cell = Tools.cellpar_to_cell([a_cell, b_cell, c_cell, alpha, beta, gamma])

            # Shift the first sheet to be at 0.25 * c
            A = ion_conv_crystal

            # Shift the first sheet to be at 0.75 * c and translate by the shift_vector
            B = ion_conv_crystal + np.array([0, 0, 0.5*c_cell]) + shift_vector

            AB = np.concatenate((A, B))
            AB_label = [i[0] for i in labels_conv_crystal]

            lattice = Lattice(new_cell)
<<<<<<< HEAD
            self.symm_structure = Structure(lattice, AB_label+AB_label, AB, coords_are_cartesian=True)

        if stacking == 'ABC1':
            self.stacking = 'ABC1'
            labels_conv_crystal = np.array([[i['label']] for i in struct_symm_prim.as_dict()['sites']])
            ion_conv_crystal = np.array([i['abc'] for i in struct_symm_prim.as_dict()['sites']])
            cell = np.array(struct_symm_prim.as_dict()['lattice']['matrix'])*(1, 1, 3)
=======
            symm = Structure(lattice, AB_label+AB_label, AB, coords_are_cartesian=True)
            
            self.symm_structure = symm.get_refined_structure()

        if stacking == 'ABC1':
            self.stacking = 'ABC1'
            labels_conv_crystal = np.array([[i['label']] for i in struct.as_dict()['sites']])
            ion_conv_crystal = np.array([i['abc'] for i in struct.as_dict()['sites']])
            cell = np.array(struct.as_dict()['lattice']['matrix'])*(1, 1, 3)
>>>>>>> 3a559e99

            A = ion_conv_crystal*(1, 1, 5/3)
            B = Tools.translate_inside(ion_conv_crystal*(1, 1, 1) + (2/3, 1/3, 0))
            C = Tools.translate_inside(ion_conv_crystal*(1, 1, 1/3) + (4/3, 2/3, 0))

            ABC = np.concatenate((A, B, C))
            ABC_label = [i[0] for i in labels_conv_crystal]

            lattice = Lattice(cell)

            ABC_f = Structure(lattice, ABC_label+ABC_label+ABC_label, ABC, coords_are_cartesian=False)
<<<<<<< HEAD
            ABC_f_symm = SpacegroupAnalyzer(ABC_f, symprec=self.symm_tol, angle_tolerance=self.angle_tol)

            self.symm_structure = ABC_f_symm.get_refined_structure()

        if stacking == 'ABC2':
            self.stacking = 'ABC2'
            labels_conv_crystal = np.array([[i['label']] for i in struct_symm_prim.as_dict()['sites']])
            ion_conv_crystal = np.array([i['abc'] for i in struct_symm_prim.as_dict()['sites']])
            cell = np.array(struct_symm_prim.as_dict()['lattice']['matrix'])*(1, 1, 3)
=======
            symm = SpacegroupAnalyzer(ABC_f, symprec=self.symm_tol, angle_tolerance=self.angle_tol)

            self.symm_structure = symm.get_primitive_standard_structure()

        if stacking == 'ABC2':
            self.stacking = 'ABC2'
            labels_conv_crystal = np.array([[i['label']] for i in struct['sites']])
            ion_conv_crystal = np.array([i['abc'] for i in struct['sites']])
            cell = np.array(struct['lattice']['matrix'])*(1, 1, 3)
>>>>>>> 3a559e99

            A = ion_conv_crystal*(1, 1, 5/3)
            B = Tools.translate_inside(ion_conv_crystal*(1, 1, 1) + (1/3, 0, 0))
            C = Tools.translate_inside(ion_conv_crystal*(1, 1, 1/3) + (2/3, 0, 0))

            ABC = np.concatenate((A, B, C))
            ABC_label = [i[0] for i in labels_conv_crystal]

            lattice = Lattice(cell)

            ABC_f = Structure(lattice, ABC_label+ABC_label+ABC_label, ABC, coords_are_cartesian=False)
<<<<<<< HEAD
            ABC_f_symm = SpacegroupAnalyzer(ABC_f, symprec=self.symm_tol, angle_tolerance=self.angle_tol)

            self.symm_structure = ABC_f_symm.get_refined_structure()

=======
            symm = SpacegroupAnalyzer(ABC_f, symprec=self.symm_tol, angle_tolerance=self.angle_tol)

            self.symm_structure = symm.get_primitive_standard_structure()
            
>>>>>>> 3a559e99
        dict_structure = self.symm_structure.as_dict()

        self.lattice = dict_structure['lattice']['matrix']

        self.atom_labels = [i['label'] for i in dict_structure['sites']]
        self.atom_pos = [i['xyz'] for i in dict_structure['sites']]
        self.n_atoms = len(self.symm_structure)
        self.composition = self.symm_structure.formula

        if self.verbosity is True:
            print(self.symm_structure)

        # Get the simmetry information of the generated structure
        self.lattice_type = symm.get_lattice_type()
        self.space_group = symm.get_space_group_symbol()
        self.space_group_n = symm.get_space_group_number()

        symm_op = symm.get_point_group_operations()
        self.hall = symm.get_hall()

        if print_result == True:
            Tools.print_result(self.name, str(self.lattice_type), str(self.hall[0:2]), str(self.space_group), str(self.space_group_n), len(symm_op))

        return [self.name, str(self.lattice_type), str(self.hall[0:2]), str(self.space_group), str(self.space_group_n), len(symm_op)]
<<<<<<< HEAD
        
=======

    def create_hxl_a_structure(self,
                               name_bb_a,
                               name_bb_b,
                               stacking='AA',
                               bond_atom='N',
                               c_parameter_base=3.6,
                               print_result=True,
                               slab=10,
                               shift_vector=[1, 1, 0],
                               tilt_angle=5):

        '''Creates a COF with HXL-A network'''

        self.topology = 'HXL_A'
        self.dimension = 2

        bb_1 = Building_Block(name_bb_a, self.lib_bb)
        bb_2 = Building_Block(name_bb_b, self.lib_bb)

        self.name = f'{bb_1.name}-{bb_2.name}-HXL_A-{stacking}'
        self.charge = bb_1.charge + bb_2.charge
        self.chirality = bb_1.chirality or bb_2.chirality

        if self.verbosity is True:
            print(f'Starting the creation of a {self.topology} net')

        if bb_1.connectivity != 6:
            print('Building block A must present connectivity 6 insted of', len(bb_1.connectivity))
            return None
        if bb_2.connectivity != 2:
            print('Building block B must present connectivity 2 insted of', len(bb_2.connectivity))
            return None

        # Calculate the cell parameter based on the size of the building blocks
        size_a = max(bb_1.size)
        if self.verbosity:
            print('BB_A size:', size_a)

        size_b = max(bb_2.size)
        if self.verbosity:
            print('BB_B size:', size_b)

        # Defines the cell parameter a
        a = 2*(size_a + size_b) # np.cos(np.radians(30))*2*(size_a + size_b)

        if self.verbosity:
            print('Calculated cell parameter a:', a)

        # Gets the maximum distace in the z axis to create the c parameter
        delta_a = abs(max(np.transpose(bb_1.atom_pos)[2])) + abs(min(np.transpose(bb_1.atom_pos)[2]))
        delta_b = abs(max(np.transpose(bb_2.atom_pos)[2])) + abs(min(np.transpose(bb_2.atom_pos)[2]))

        # Build the matrix of unitary hexagonal cell
        if stacking == 'A':
            c = max([slab, c_parameter_base + max([delta_a, delta_b])])
        else:
            c = c_parameter_base + max([delta_a, delta_b])

        # Define the cell lattice
        lattice = [[a, 0, 0], 
                   [-0.5*a, np.sqrt(3)/2*a, 0], 
                   [0, 0, c]]

        if self.verbosity is True:
            print('Unitary cell built:', lattice)

        # Add tbe building block 1 (C6) on the origin of the unitary cell (A1 site)
        final_pos = np.dot(bb_1.atom_pos, R.from_euler('z', 30, degrees=True).as_matrix())
        final_label = list(bb_1.atom_labels)

        # Add tbe building block 2 (C2) on [0.5, 0.5, 0.0] of the unitary cell (B1 site)
        final_pos = np.vstack((final_pos, np.dot(bb_2.atom_pos, R.from_euler('z', 30, degrees=True).as_matrix()) + np.array([1/4, np.sqrt(3)/4, 0])*a))
        final_label += list(bb_2.atom_labels)
        
        # Add tbe building block 2 (C2) on [0.5, 0.0, 0.0] of the unitary cell (B2 site)
        final_pos = np.vstack((final_pos, np.dot(bb_2.atom_pos, R.from_euler('z', 90, degrees=True).as_matrix()) + np.array([0.5, 0, 0])*a))
        final_label += list(bb_2.atom_labels)
        
        # Add tbe building block 2 (C2) on [0.0, 0.5, 0.0] of the unitary cell (B3 site)
        final_pos = np.vstack((final_pos, np.dot(bb_2.atom_pos, R.from_euler('z', -30, degrees=True).as_matrix()) + np.array([-1/4, np.sqrt(3)/4, 0])*a))
        final_label += list(bb_2.atom_labels)

        # Changes the X atoms by the desired bond_atom
        final_label, final_pos = Tools.change_X_atoms(final_label, final_pos, bond_atom)
    
        # Cria a estrutura como entidade do pymatgen
        struct = Structure(lattice, final_label, final_pos, coords_are_cartesian=True)
              
        # Remove os átomos duplicados
        struct.sort(reverse=True)
        struct.merge_sites(tol=.7, mode='delete')
        struct.translate_sites(range(len(struct.as_dict()['sites'])), 
                               [0, 0, 0.5], 
                               frac_coords=True, 
                               to_unit_cell=True)          
        
        if stacking not in self.available_stacking[self.topology]:
                raise Exception(f"""{stacking} is not in the available stack list for HCB net.
    Available options are: {self.available_stacking[self.topology]}""")
        
        # Create A stacking, a 2D isolated sheet with slab
        if stacking == 'A':
            self.stacking = 'A'
            # Simetriza a estrutura
            symm = SpacegroupAnalyzer(struct, symprec=self.symm_tol, angle_tolerance=self.angle_tol)
            self.symm_structure = symm.get_refined_structure()
        
        # Create AA staking. By default one sheet per unitary cell is used
        if stacking == 'AA':
            self.stacking = 'AA'
            # Simetriza a estrutura
            symm = SpacegroupAnalyzer(struct, symprec=self.symm_tol, angle_tolerance=self.angle_tol)
            self.symm_structure = symm.get_refined_structure()

        # Create AB1 staking. 
        if stacking == 'AB1':
            self.stacking = 'AB1'
            labels_conv_crystal = np.array([[i['label']] for i in struct.as_dict()['sites']])
            ion_conv_crystal = np.array([i['xyz'] for i in struct.as_dict()['sites']])
            cell = np.array(struct.as_dict()['lattice']['matrix'])*(1, 1, 2)

            A = ion_conv_crystal
            B = ion_conv_crystal

            AB = np.concatenate((A, B))
            AB_label = [i[0] for i in labels_conv_crystal]

            lattice = Lattice(cell)
            AB_1 = Structure(lattice, AB_label + AB_label, AB, coords_are_cartesian=True)

            B_list = np.arange(len(AB_label)) + len(AB_label)

            AB_1.translate_sites(B_list, [2/3, 1/3, 0.5], frac_coords=True, to_unit_cell=True)
            symm = SpacegroupAnalyzer(AB_1, symprec=self.symm_tol, angle_tolerance=self.angle_tol)

            self.symm_structure = symm.get_refined_structure()

        # Create AB2 stacking
        if stacking == 'AB2':
            self.stacking = 'AB2'
            labels_conv_crystal = np.array([[i['label']] for i in struct.as_dict()['sites']])
            ion_conv_crystal = np.array([i['xyz'] for i in struct.as_dict()['sites']])
            cell = np.array(struct.as_dict()['lattice']['matrix'])*(1, 1, 2)

            A = ion_conv_crystal
            B = ion_conv_crystal

            AB = np.concatenate((A, B))
            AB_label = [i[0] for i in labels_conv_crystal]

            lattice = Lattice(cell)
            AB_2 = Structure(lattice, AB_label + AB_label, AB, coords_are_cartesian=True)

            B_list = np.arange(len(AB_label)) + len(AB_label)
            AB_2.translate_sites(B_list, [1/2, 0, 0.5], frac_coords=True, to_unit_cell=True)
            symm = SpacegroupAnalyzer(AB_2, symprec=self.symm_tol, angle_tolerance=self.angle_tol)

            self.symm_structure = symm.get_refined_structure()
            
        # Create AAl stacking. Hexagonal cell with two sheets per cell shifited by the shift_vector in angstroms. 
        if stacking == 'AAl':
            self.stacking = 'AAl'
            labels_conv_crystal = np.array([[i['label']] for i in struct.as_dict()['sites']])
            ion_conv_crystal = np.array([i['abc'] for i in struct.as_dict()['sites']])
            cell = np.array(struct.as_dict()['lattice']['matrix'])*(1, 1, 2)

            # Shift the first sheet to be at 0.25 * c
            A = ion_conv_crystal * np.array([1, 1, 0.5])

            # Calculates the shift vector in crystal units
            r = Tools.get_cartesian_to_fractional_matrix(*Tools.cell_to_cellpar(cell))
            shift_vector = np.dot(r, np.array(shift_vector))

            # Shift the first sheet to be at 0.75 * c and translate by the shift_vector
            B = ion_conv_crystal * np.array([1, 1, 1.5]) + shift_vector

            AB = np.concatenate((A, B))
            AB_label = [i[0] for i in labels_conv_crystal]

            lattice = Lattice(cell)
            symm = Structure(lattice, AB_label+AB_label, AB, coords_are_cartesian=False)
            
            self.symm_structure = symm.get_refined_structure()

        # Create AA tilted stacking. 
        #Tilted Hexagonal cell by tilt_angle with two sheets per cell shifited by the shift_vector in angstroms.
        if stacking == 'AAt':
            self.stacking = 'AAt'

            labels_conv_crystal = np.array([[i['label']] for i in struct.as_dict()['sites']])
            ion_conv_crystal = np.array([i['xyz'] for i in struct.as_dict()['sites']])
            cell = struct.as_dict()['lattice']

            # Shift the cell by the tilt angle
            a_cell = cell['a']
            b_cell = cell['b']
            c_cell = cell['c'] * 2
            alpha = cell['alpha'] - tilt_angle
            beta= cell['beta'] - tilt_angle
            gamma = cell['gamma']

            new_cell = Tools.cellpar_to_cell([a_cell, b_cell, c_cell, alpha, beta, gamma])

            # Shift the first sheet to be at 0.25 * c
            A = ion_conv_crystal

            # Shift the first sheet to be at 0.75 * c and translate by the shift_vector
            B = ion_conv_crystal + np.array([0, 0, 0.5*c_cell]) + shift_vector

            AB = np.concatenate((A, B))
            AB_label = [i[0] for i in labels_conv_crystal]

            lattice = Lattice(new_cell)
            symm = Structure(lattice, AB_label+AB_label, AB, coords_are_cartesian=True)
            
            self.symm_structure = symm.get_refined_structure()

        if stacking == 'ABC1':
            self.stacking = 'ABC1'
            labels_conv_crystal = np.array([[i['label']] for i in struct.as_dict()['sites']])
            ion_conv_crystal = np.array([i['abc'] for i in struct.as_dict()['sites']])
            cell = np.array(struct.as_dict()['lattice']['matrix'])*(1, 1, 3)

            A = ion_conv_crystal*(1, 1, 5/3)
            B = Tools.translate_inside(ion_conv_crystal*(1, 1, 1) + (2/3, 1/3, 0))
            C = Tools.translate_inside(ion_conv_crystal*(1, 1, 1/3) + (4/3, 2/3, 0))

            ABC = np.concatenate((A, B, C))
            ABC_label = [i[0] for i in labels_conv_crystal]

            lattice = Lattice(cell)

            ABC_f = Structure(lattice, ABC_label+ABC_label+ABC_label, ABC, coords_are_cartesian=False)
            symm = SpacegroupAnalyzer(ABC_f, symprec=self.symm_tol, angle_tolerance=self.angle_tol)

            self.symm_structure = symm.get_primitive_standard_structure()

        if stacking == 'ABC2':
            self.stacking = 'ABC2'
            labels_conv_crystal = np.array([[i['label']] for i in struct['sites']])
            ion_conv_crystal = np.array([i['abc'] for i in struct['sites']])
            cell = np.array(struct['lattice']['matrix'])*(1, 1, 3)

            A = ion_conv_crystal*(1, 1, 5/3)
            B = Tools.translate_inside(ion_conv_crystal*(1, 1, 1) + (1/3, 0, 0))
            C = Tools.translate_inside(ion_conv_crystal*(1, 1, 1/3) + (2/3, 0, 0))

            ABC = np.concatenate((A, B, C))
            ABC_label = [i[0] for i in labels_conv_crystal]

            lattice = Lattice(cell)

            ABC_f = Structure(lattice, ABC_label+ABC_label+ABC_label, ABC, coords_are_cartesian=False)
            symm = SpacegroupAnalyzer(ABC_f, symprec=self.symm_tol, angle_tolerance=self.angle_tol)

            self.symm_structure = symm.get_primitive_standard_structure()
            
        dict_structure = self.symm_structure.as_dict()

        self.lattice = dict_structure['lattice']['matrix']

        self.atom_labels = [i['label'] for i in dict_structure['sites']]
        self.atom_pos = [i['xyz'] for i in dict_structure['sites']]
        self.n_atoms = len(self.symm_structure)
        self.composition = self.symm_structure.formula

        if self.verbosity is True:
            print(self.symm_structure)

        # Get the simmetry information of the generated structure
        self.lattice_type = symm.get_lattice_type()
        self.space_group = symm.get_space_group_symbol()
        self.space_group_n = symm.get_space_group_number()

        symm_op = symm.get_point_group_operations()
        self.hall = symm.get_hall()

        if print_result == True:
            Tools.print_result(self.name, str(self.lattice_type), str(self.hall[0:2]), str(self.space_group), str(self.space_group_n), len(symm_op))

        return self.atom_labels, self.atom_pos, self.lattice

>>>>>>> 3a559e99
################   Save file in different formats  ############################

    def save_cif(self, supercell=False, path=None):

        if path is not None:
            self.out_path = path

        os.makedirs(self.out_path, exist_ok=True)

        if supercell is not False:
            self.symm_structure.make_supercell([[supercell[0], 0, 0], [0, supercell[1], 0], [0, 0, supercell[2]]])

        self.symm_structure.to(filename=os.path.join(self.out_path, self.name + '.cif'))
    
    def save_json(self, supercell=False, path=None):

        if path is not None:
            self.out_path = path
        
        os.makedirs(self.out_path, exist_ok=True)

        if supercell is not False:
            self.symm_structure.make_supercell([[supercell[0], 0, 0], [0, supercell[1], 0], [0, 0, supercell[2]]])

        dict_sctructure = self.symm_structure.as_dict()

        a, b, c = dict_sctructure['lattice']['a'], dict_sctructure['lattice']['b'], dict_sctructure['lattice']['c']

        alpha = round(dict_sctructure['lattice']['alpha'], 3)
        beta = round(dict_sctructure['lattice']['beta'], 3)
        gamma = round(dict_sctructure['lattice']['gamma'], 3)

        atom_labels = [i['label'] for i in dict_sctructure['sites']]

        atom_pos = [i['xyz'] for i in dict_sctructure['sites']]

        Tools.save_json(self.out_path, self.name, [a, b, c, alpha, beta, gamma], atom_labels, atom_pos)

    def save_xsf(self, supercell=False, path=None):

        if path is not None:
            self.out_path = path
       
        os.makedirs(self.out_path, exist_ok=True)

        if supercell is not False:
            self.symm_structure.make_supercell([[supercell[0], 0, 0], [0, supercell[1], 0], [0, 0, supercell[2]]])

        dict_sctructure = self.symm_structure.as_dict()

        a, b, c = dict_sctructure['lattice']['a'], dict_sctructure['lattice']['b'], dict_sctructure['lattice']['c']

        alpha = round(dict_sctructure['lattice']['alpha'], 3)
        beta = round(dict_sctructure['lattice']['beta'], 3)
        gamma = round(dict_sctructure['lattice']['gamma'], 3)

        atom_labels = [i['label'] for i in dict_sctructure['sites']]

        atom_pos = [i['xyz'] for i in dict_sctructure['sites']]

        Tools.save_xsf(self.out_path, self.name, [a, b, c, alpha, beta, gamma], atom_labels, atom_pos)
        
    def save_pdb(self, supercell=False, path=None):

        if path is not None:
            self.out_path = path

        os.makedirs(self.out_path, exist_ok=True)

        if supercell is not False:
            self.symm_structure.make_supercell([[supercell[0], 0, 0], [0, supercell[1], 0], [0, 0, supercell[2]]])

        dict_sctructure = self.symm_structure.as_dict()

        a, b, c = dict_sctructure['lattice']['a'], dict_sctructure['lattice']['b'], dict_sctructure['lattice']['c']

        alpha = round(dict_sctructure['lattice']['alpha'], 3)
        beta = round(dict_sctructure['lattice']['beta'], 3)
        gamma = round(dict_sctructure['lattice']['gamma'], 3)

        atom_labels = [i['label'] for i in dict_sctructure['sites']]

        atom_pos = [i['xyz'] for i in dict_sctructure['sites']]

        Tools.save_pdb(self.out_path, self.name, [a, b, c, alpha, beta, gamma], atom_labels, atom_pos)
        
    def save_vasp(self, supercell=False, path=None):

        if path is not None:
            self.out_path = path
        
        os.makedirs(self.out_path, exist_ok=True)

        if supercell is not False:
            self.symm_structure.make_supercell([[supercell[0], 0, 0], [0, supercell[1], 0], [0, 0, supercell[2]]])

        self.symm_structure.to(fmt='poscar', filename=os.path.join(self.out_path, self.name + '.vasp'))

    def save_turbomole(self, supercell=[1,1,2], path=None):

        if path is not None:
            self.out_path = path
        
        os.makedirs(self.out_path, exist_ok=True)

        if supercell is not False:
            self.symm_structure.make_supercell([[supercell[0], 0, 0], [0, supercell[1], 0], [0, 0, supercell[2]]])

        dict_sctructure = self.symm_structure.as_dict()

        a, b, c = dict_sctructure['lattice']['a'], dict_sctructure['lattice']['b'], dict_sctructure['lattice']['c']

        alpha = round(dict_sctructure['lattice']['alpha'], 3)
        beta = round(dict_sctructure['lattice']['beta'], 3)
        gamma = round(dict_sctructure['lattice']['gamma'], 3)

        atom_labels = [i['label'] for i in dict_sctructure['sites']]

        atom_pos = [i['xyz'] for i in dict_sctructure['sites']]

        temp_file = open(os.path.join(self.out_path ,self.name + '.coord'), 'w')
        temp_file.write('$coord angs\n')

        for i in range(len(atom_labels)):
            temp_file.write('{:>15.7f}{:>15.7f}{:>15.7f}   {:<5s}\n'.format(atom_pos[i][0], atom_pos[i][1], atom_pos[i][2], atom_labels[i]))

        temp_file.write('$periodic 3\n')
        temp_file.write('$cell\n')
        temp_file.write(f'{a}  {b}  {c}  {alpha}  {beta}  {gamma}\n')
        temp_file.write('$opt\n')
        temp_file.write('   engine=inertial\n')
        temp_file.write('$end\n')

        temp_file.close()

    def save_xyz(self, supercell=False, path=None):

        if path is not None:
            self.out_path = path
        
        os.makedirs(self.out_path, exist_ok=True)

        if supercell is not False:
            self.symm_structure.make_supercell([[supercell[0], 0, 0], [0, supercell[1], 0], [0, 0, supercell[2]]])

        dict_sctructure = self.symm_structure.as_dict()

        a, b, c = dict_sctructure['lattice']['a'], dict_sctructure['lattice']['b'], dict_sctructure['lattice']['c']

        alpha = round(dict_sctructure['lattice']['alpha'], 3)
        beta = round(dict_sctructure['lattice']['beta'], 3)
        gamma = round(dict_sctructure['lattice']['gamma'], 3)

        atom_labels = [i['label'] for i in dict_sctructure['sites']]

        atom_pos = [i['xyz'] for i in dict_sctructure['sites']]

        temp_file = open(os.path.join(self.out_path, self.name + '.xyz'), 'w')
        temp_file.write(f'{len(atom_labels)} \n')

        temp_file.write(f'{a}  {b}  {c}  {alpha}  {beta}  {gamma}\n')

        for i in range(len(atom_labels)):
            temp_file.write('{:<5s}{:>15.7f}{:>15.7f}{:>15.7f}\n'.format(atom_labels[i], atom_pos[i][0], atom_pos[i][1], atom_pos[i][2]))

        temp_file.close()

    def save_qe(self, supercell=False, angs=False, path=None, ecut=40, erho=360, k_dist=0.3):

        if path is not None:
            self.out_path = path
        
        os.makedirs(self.out_path, exist_ok=True)

        if supercell is not False:
            self.symm_structure.make_supercell([[supercell[0], 0, 0], [0, supercell[1], 0], [0, 0, supercell[2]]])

        dict_sctructure = self.symm_structure.as_dict()

        cell = dict_sctructure['lattice']['matrix']

        a = dict_sctructure['lattice']['a']
        b = dict_sctructure['lattice']['b']
        c = dict_sctructure['lattice']['c']

        celldm1 = a*1.8897259886  # 1 angstrom = 1.8897259886 bohr
        celldm2 = b/a
        celldm3 = c/a
        celldm4 = Tools.angle(cell[0], cell[1], unit='cos')
        celldm5 = Tools.angle(cell[0], cell[2], unit='cos')
        cellcm6 = Tools.angle(cell[1], cell[2], unit='cos')

        kx, ky, kz = Tools.get_kgrid(Tools.cellpar_to_cell(cell), k_dist)

        ion_conv_crystal = [[i['label']] + i['abc'] for i in dict_sctructure['sites']]
        ion_conv_angstrom = [[i['label']] + i['xyz'] for i in dict_sctructure['sites']]

        if angs is False:
            ion_pos = ion_conv_crystal
        if angs is True:
            ion_pos = ion_conv_angstrom

        out_file = open(os.path.join(self.out_path, self.name + '.in'), 'w', newline='\n')

        out_file.write('#!/bin/sh\n')
        out_file.write('\n')
        out_file.write('#PBS -l walltime=100:00:00\n')
        out_file.write('#PBS -l select=2:ncpus=48:mpiprocs=48\n')
        out_file.write(f'#PBS -N {self.name}\n')
        out_file.write('#PBS -m bea \n')
        out_file.write('#PBS -j oe\n')
        out_file.write('#PBS -V\n')
        out_file.write('\n')
        out_file.write('cd ${PBS_O_WORKDIR}\n')
        out_file.write('\n')
        out_file.write('module load intel/2018.4\n')
        out_file.write('\n')
        out_file.write('PSEUDO_DIR=\"/home/users/lipelopes/pseudo\"\n')
        out_file.write('CMD_PW="mpirun -np 96 /home/users/lipelopes/qe-6.4/bin/pw.x -nk 2"\n')
        out_file.write(f'PREFIX=\'{self.name}\'\n')
        out_file.write('CALC=\'vc-relax\'\n')
        out_file.write(f'SCRATCH_DIR=\'/scratch/31081a/lipelopes/{self.name}/\'\n')
        out_file.write('\n')
        out_file.write('cat>$PREFIX.$CALC.in<<EOF\n')

        out_file.write(' &control\n')
        out_file.write('    calculation = \'$CALC\' ,\n')
        out_file.write('    restart_mode = \'from_scratch\' ,\n')
        out_file.write('    wf_collect = .false. ,\n')
        out_file.write('    outdir = \'$SCRATCH_DIR\' ,\n')
        out_file.write('    pseudo_dir = \'$PSEUDO_DIR\' ,\n')
        out_file.write('    prefix = \'$PREFIX\' ,\n')
        out_file.write('    verbosity =\'high\' ,\n')
        out_file.write('    tstress = .true. ,\n')
        out_file.write('    tprnfor = .true. ,\n')
        out_file.write('    etot_conv_thr = 1.0d-4 ,\n')
        out_file.write('    forc_conv_thr = 1.0d-5 ,\n')
        out_file.write('    nstep=1000 ,\n')
        out_file.write(' / \n')

        out_file.write(' &system\n')

        if self.lattice_type == 'cubic' and 'P' in self.hall:
            out_file.write('    ibrav =   1\n')
            out_file.write(f'    celldm(1) =   {celldm1:.8f}\n')

        elif self.lattice_type == 'cubic' and 'F' in self.hall:
            out_file.write('    ibrav =   2\n')
            out_file.write(f'    celldm(1) =   {celldm1:.8f}\n')

        elif self.lattice_type == 'cubic' and 'I' in self.hall:
            out_file.write('    ibrav =   3\n')
            out_file.write(f'    celldm(1) =   {celldm1:.8f}\n')

        elif self.lattice_type == 'hexagonal':
            out_file.write('    ibrav =   4\n')
            out_file.write(f'    celldm(1) =   {celldm1:.8f}\n')
            out_file.write(f'    celldm(3) =   {celldm3:.8f}\n')

        elif self.lattice_type == 'trigonal' and 'P' in self.hall:
            out_file.write('    ibrav =   4\n')
            out_file.write(f'    celldm(1) =   {celldm1:.8f}\n')
            out_file.write(f'    celldm(3) =   {celldm3:.8f}\n')

        elif self.lattice_type == 'trigonal' and 'R' in self.hall:
            out_file.write('    ibrav =   5\n')
            out_file.write(f'    celldm(1) =   {celldm1:.8f}\n')
            out_file.write(f'    celldm(3) =   {celldm3:.8f}\n')

        elif self.lattice_type == 'tetragonal' and 'P' in self.hall:
            out_file.write('    ibrav =   6\n')
            out_file.write(f'    celldm(1) =   {celldm1:.8f}\n')
            out_file.write(f'    celldm(3) =   {celldm3:.8f}\n')

        elif self.lattice_type == 'tetragonal' and 'I' in self.hall:
            out_file.write('    ibrav =   7\n')
            out_file.write(f'    celldm(1) =   {celldm1:.8f}\n')
            out_file.write(f'    celldm(3) =   {celldm3:.8f}\n')

        elif self.lattice_type == 'orthorhombic' and 'P' in self.hall:
            out_file.write('    ibrav =   8\n')
            out_file.write(f'    celldm(1) =   {celldm1:.8f}\n')
            out_file.write(f'    celldm(2) =   {celldm2:.8f}\n')
            out_file.write(f'    celldm(3) =   {celldm3:.8f}\n')

        elif self.lattice_type == 'orthorhombic' and 'C' or 'A' in self.hall:
            out_file.write('    ibrav =   9\n')
            out_file.write(f'    celldm(1) =   {celldm1:.8f}\n')
            out_file.write(f'    celldm(2) =   {celldm2:.8f}\n')
            out_file.write(f'    celldm(3) =   {celldm3:.8f}\n')

        elif self.lattice_type == 'orthorhombic' and 'F' in self.hall:
            out_file.write('    ibrav =   10\n')
            out_file.write(f'    celldm(1) =   {celldm1:.8f}\n')
            out_file.write(f'    celldm(2) =   {celldm2:.8f}\n')
            out_file.write(f'    celldm(3) =   {celldm3:.8f}\n')

        elif self.lattice_type == 'orthorhombic' and 'I' in self.hall:
            out_file.write('    ibrav =   11\n')
            out_file.write(f'    celldm(1) =   {celldm1:.8f}\n')
            out_file.write(f'    celldm(2) =   {celldm2:.8f}\n')
            out_file.write(f'    celldm(3) =   {celldm3:.8f}\n')

        elif self.lattice_type == 'monoclinic' and round(c, 2) > round(b, 2) and 'P' in self.hall:
            out_file.write('    ibrav =   12\n')
            out_file.write(f'    celldm(1) =   {celldm1:.8f}\n')
            out_file.write(f'    celldm(2) =   {celldm2:.8f}\n')
            out_file.write(f'    celldm(3) =   {celldm3:.8f}\n')
            out_file.write(f'    celldm(4) =   {celldm4:.8f}\n')

        elif self.lattice_type == 'monoclinic' and round(b, 2) > round(c, 2) and 'P' in self.hall:
            out_file.write('    ibrav =  -12\n')
            out_file.write(f'    celldm(1) =   {celldm1:.8f}\n')
            out_file.write(f'    celldm(2) =   {celldm2:.8f}\n')
            out_file.write(f'    celldm(3) =   {celldm3:.8f}\n')
            out_file.write(f'    celldm(5) =   {celldm5:.8f}\n')

        elif self.lattice_type == 'monoclinic' and round(c, 2) > round(b, 2) and 'C' in self.hall:
            out_file.write('    ibrav =  13\n')
            out_file.write(f'    celldm(1) =   {celldm1:.8f}\n')
            out_file.write(f'    celldm(2) =   {celldm2:.8f}\n')
            out_file.write(f'    celldm(3) =   {celldm3:.8f}\n')
            out_file.write(f'    celldm(5) =   {celldm4:.8f}\n')

        elif self.lattice_type == 'monoclinic' and round(b, 2) > round(c, 2) and 'C' in self.hall:
            out_file.write('    ibrav =  -13\n')
            out_file.write(f'    celldm(1) =   {celldm1:.8f}\n')
            out_file.write(f'    celldm(2) =   {celldm2:.8f}\n')
            out_file.write(f'    celldm(3) =   {celldm3:.8f}\n')
            out_file.write(f'    celldm(5) =   {celldm5:.8f}\n')

        elif self.lattice_type == 'triclinic':
            out_file.write('    ibrav =  0\n')

        out_file.write(f'    nat =     {self.n_atoms}\n')
        out_file.write(f'    ntyp =     {len(set(self.atom_labels))}\n')
        out_file.write(f'    ecutwfc = {ecut} \n')
        out_file.write(f'    ecutrho = {erho} \n')
        out_file.write('    !occupations=\'smearing\' , \n')
        out_file.write('    !degauss=0.001 , \n')
        out_file.write('    !smearing=\'gaussian\' , \n')
        out_file.write('    vdw_corr=\'grimme-d3\' , \n')
        out_file.write(' / \n')
        out_file.write(' &electrons\n')
        out_file.write('    conv_thr =  1.0D-8 ,\n')
        out_file.write('    electron_maxstep = 100 ,\n')
        out_file.write('    mixing_beta = 0.3 ,\n')
        out_file.write(' / \n')

        out_file.write(' &IONS\n')
        out_file.write('    ion_dynamics = \'bfgs\'\n')
        out_file.write(' / \n')

        out_file.write(' &CELL\n')
        out_file.write('    cell_dynamics = \'bfgs\'\n')
        if self.lattice_type == 'triclinic':
            out_file.write('    cell_dofree = \'all\'\n')
        else:
            out_file.write('    cell_dofree = \'ibrav\'\n')
        out_file.write(' / \n')

        out_file.write('ATOMIC_SPECIES\n')
        for atom in set(self.atom_labels):
            out_file.write(f' {atom}   {Tools.elements_dict()[atom]:.4f}  {atom}.PSEUDO.UPF\n')
        out_file.write('\n')

        if self.lattice_type == 'triclinic':
            out_file.write('CELL_PARAMETERS (angstrom) \n')
            for v in cell:
                out_file.write(f'{v[0]:.9f}      {v[0]:.9f}      {v[0]:.9f}\n')
                out_file.write('\n')

        coords_type = 'angstrom'
        if angs is False:
            coords_type = 'crystal'
        out_file.write(f'ATOMIC_POSITIONS ({coords_type})\n')

        for atom in ion_pos:
            out_file.write('{:<5s}{:>15.9f}{:>15.9f}{:>15.9f}\n'.format(atom[0], atom[1], atom[2], atom[3]))

        out_file.write('K_POINTS automatic\n')
        out_file.write(f'   {kx} {ky} {kz}  1 1 1\n')

        out_file.write('EOF\n')
        out_file.write('$CMD_PW < $PREFIX.$CALC.in > $PREFIX.$CALC.out')

        out_file.close()<|MERGE_RESOLUTION|>--- conflicted
+++ resolved
@@ -29,13 +29,10 @@
                                    'HCB_A': ['AA', 'AB1', 'AB2', 'AAl', 'AAt', 'ABC1', 'ABC2'],
                                    'SQL':['AA', 'AB1', 'AB2', 'AAl', 'AAt', 'ABC1', 'ABC2'],
                                    'SQL_A':['AA', 'AB1', 'AB2', 'AAl', 'AAt', 'ABC1', 'ABC2'],
-<<<<<<< HEAD
-                                   'KGM': ['AA'],
-                                   'KGM_A': ['AA']
-=======
                                    'KGD': ['A', 'AA', 'AB1', 'AB2', 'AAl', 'AAt', 'ABC1', 'ABC2'],
-                                   'HXL_A': ['A', 'AA', 'AB1', 'AB2', 'AAl', 'AAt', 'ABC1', 'ABC2']
->>>>>>> 3a559e99
+                                   'HXL_A': ['A', 'AA', 'AB1', 'AB2', 'AAl', 'AAt', 'ABC1', 'ABC2'],
+                                   'KGM': ['AA', 'AB1', 'AB2', 'AAl', 'AAt', 'ABC1', 'ABC2'],
+                                   'KGM_A': ['AA', 'AB1x', 'AB1y', 'AB1xy', 'AB2', 'AAl', 'AAt']
                                    }
         self.available_topologies = self.available_2D_topologies + self.available_3D_topologies
         self.lib_bb = bb_lib
@@ -1433,146 +1430,6 @@
 
         return [self.name, str(self.lattice_type), str(self.hall[0:2]), str(self.space_group), str(self.space_group_n), len(symm_op)]
     
-    def create_kgm_a_structure(self, 
-                               name_bb_a,
-                               name_bb_b,
-                               stacking='AA',
-                               bond_atom='N',
-                               c_parameter_base=3.6,
-                               print_result=True,
-                               slab=10,
-                               shift_vector=[1,1,0],
-                               tilt_angle=5):
-
-        '''Creates a COF with KGM-A network'''
-
-        self.topology = 'KGM_A'
-        self.dimension = 2
-
-        bb_1 = Building_Block(name_bb_a, self.lib_bb)
-        bb_2 = Building_Block(name_bb_b, self.lib_bb)
-
-        self.name = f'{bb_1.name}-{bb_2.name}-KGM_A-{stacking}'
-        self.charge = bb_1.charge + bb_2.charge
-        self.chirality = bb_1.chirality or bb_2.chirality
-
-        if self.verbosity is True:
-            print('Starting the creation of a KGM_A net')
-
-        if bb_1.connectivity != 4:
-            print('Building block A must present connectivity 4 insted of', len(bb_1.connectivity))
-            return None
-        if bb_2.connectivity != 2:
-            print('Building block B must present connectivity 2 insted of', len(bb_2.connectivity))
-            return None
-
-        # Calculate the cell parameter based on the size of the building blocks
-        size_a = max(bb_1.size)
-        if self.verbosity:
-            print('BB_A size:', size_a)
-
-        size_b = max(bb_2.size)
-        if self.verbosity:
-            print('BB_B size:', size_b)
-
-        # Defines the cell parameter a
-        a = 4*(size_a + size_b) # np.cos(np.radians(30))*2*(size_a + size_b)
-
-        if self.verbosity:
-            print('Calculated cell parameter a:', a)
-
-        # Gets the maximum distace in the z axis to create the c parameter
-        delta_a = abs(max(np.transpose(bb_1.atom_pos)[2])) + abs(min(np.transpose(bb_1.atom_pos)[2]))
-        delta_b = abs(max(np.transpose(bb_2.atom_pos)[2])) + abs(min(np.transpose(bb_2.atom_pos)[2]))
-
-        # Build the matrix of unitary hexagonal cell
-        if stacking == 'A':
-            c = slab
-        else:
-            c = c_parameter_base + max([delta_a, delta_b])
-
-        # Define the cell lattice
-        lattice = [[a, 0, 0], 
-                   [-0.5*a, np.sqrt(3)/2*a, 0], 
-                   [0, 0, c]]
-
-        if self.verbosity is True:
-            print('Unitary cell built:', lattice)
-
-        # Add tbe building block 1 (C4) on the center of the unitary cell (A1 site)
-        final_pos = np.dot(bb_1.atom_pos, R.from_euler('z', -90, degrees=True).as_matrix()) + np.array([1/4, np.sqrt(3)/4, 0])*a
-        final_label = list(bb_1.atom_labels)
-
-        # Add tbe building block 1 (C4) on [0.5, 0.0, 0.0] of the unitary cell (A2 site)
-        final_pos = np.vstack((final_pos, np.dot(bb_1.atom_pos, R.from_euler('z', 60, degrees=True).as_matrix()) + np.array([0.5, 0, 0])*a))
-        final_label += list(bb_1.atom_labels)
-
-        # Add tbe building block 1 (C4) on [0.0, 0.5, 0.0] of the unitary cell (A3 site)
-        final_pos = np.vstack((final_pos, np.dot(bb_1.atom_pos, R.from_euler('z', -60, degrees=True).as_matrix()) + np.array([-1/4, np.sqrt(3)/4, 0])*a))
-        final_label += list(bb_1.atom_labels)
-
-        # Add tbe building block 2 (C2) on [0.4553, 0.227667, 0.0] of the unitary cell (B1 site)
-        final_pos = np.vstack((final_pos, np.dot(bb_2.atom_pos, R.from_euler('z', -30, degrees=True).as_matrix()) + np.array([0.3414665, 0.1971654, 0])*a))
-        final_label += list(bb_2.atom_labels)
-
-        # Add tbe building block 2 (C2) on [0.544700, 0.772333, 0.0] of the unitary cell (B1 site)
-        final_pos = np.vstack((final_pos, np.dot(bb_2.atom_pos, R.from_euler('z', -30, degrees=True).as_matrix()) + np.array([0.1585335, 0.6688600, 0])*a))
-        final_label += list(bb_2.atom_labels)
-
-        # Add tbe building block 2 (C2) on [0.772333, 0.227633, 0.0] of the unitary cell (B1 site)
-        final_pos = np.vstack((final_pos, np.dot(bb_2.atom_pos, R.from_euler('z', 30, degrees=True).as_matrix()) + np.array([0.6585165, 0.1971360, 0])*a))
-        final_label += list(bb_2.atom_labels)
-
-        # Add tbe building block 2 (C2) on [0.227667, 0.772367, 0.0] of the unitary cell (B1 site)
-        final_pos = np.vstack((final_pos, np.dot(bb_2.atom_pos, R.from_euler('z', 30, degrees=True).as_matrix()) + np.array([-0.1585165, 0.6688894, 0])*a))
-        final_label += list(bb_2.atom_labels)
-
-        # Add tbe building block 2 (C2) on [0.772367, 0.544700, 0.0] of the unitary cell (B1 site)
-        final_pos = np.vstack((final_pos, np.dot(bb_2.atom_pos, R.from_euler('z', -90, degrees=True).as_matrix()) + np.array([0.5, 0.4717241, 0])*a))
-        final_label += list(bb_2.atom_labels)
-
-        # Add tbe building block 2 (C2) on [0.227633, 0.455300, 0.0] of the unitary cell (B1 site)
-        final_pos = np.vstack((final_pos, np.dot(bb_2.atom_pos, R.from_euler('z', -90, degrees=True).as_matrix()) + np.array([-0.0000170, 0.3943014, 0])*a))
-        final_label += list(bb_2.atom_labels)
-
-        # Change the X atoms by the desired bond_atom
-        final_label, final_pos = Tools.change_X_atoms(final_label, final_pos, bond_atom)
-
-        # Cria a estrutura como entidade do pymatgen
-        struct = Structure(lattice, final_label, final_pos, coords_are_cartesian=True)
-
-        # Remove os átomos duplicados
-        struct.sort(reverse=True)
-        struct.merge_sites(tol=.7, mode='delete')
-        struct.translate_sites(range(len(struct.as_dict()['sites'])), [0, 0, 0.5], frac_coords=True, to_unit_cell=True)
-        
-        atom_labels = np.array([[i['label']] for i in struct.as_dict()['sites']]).flatten()
-        atom_pos = np.array([i['xyz'] for i in struct.as_dict()['sites']])
-        cell = np.array(struct.as_dict()['lattice']['matrix'])
-    
-        # Simetriza a estrutura
-        symm = SpacegroupAnalyzer(struct, symprec=self.symm_tol, angle_tolerance=self.angle_tol)
-        struct_symm_prim = symm.get_refined_structure()
-
-        if stacking not in self.available_stacking[self.topology]:
-                raise Exception(f"""{stacking} is not in the available stack list for HCB net.
-    Available options are: {self.available_stacking[self.topology]}""")
-
-        if stacking == 'AA':
-            self.stacking = 'AA'
-            self.symm_structure = struct_symm_prim
-
-        if stacking == 'AB1':
-            self.stacking = 'AB1'
-            labels_conv_crystal = np.array([[i['label']] for i in struct_symm_prim.as_dict()['sites']])
-            ion_conv_crystal = np.array([i['abc'] for i in struct_symm_prim.as_dict()['sites']])
-            cell = np.array(struct_symm_prim.as_dict()['lattice']['matrix'])*(1, 1, 2)
-
-            A = ion_conv_crystal*(1, 1, 0.5)
-            B = Tools.translate_inside(ion_conv_crystal*(1, 1, 1.5) + (1/4, 1/4, 0))
-
-<<<<<<< HEAD
-=======
     def create_kgd_structure(self,
                              name_bb_a,
                              name_bb_b,
@@ -1694,26 +1551,10 @@
             A = ion_conv_crystal
             B = ion_conv_crystal
 
->>>>>>> 3a559e99
-            AB = np.concatenate((A, B))
-            AB_label = [i[0] for i in labels_conv_crystal]
-
-            lattice = Lattice(cell)
-<<<<<<< HEAD
-            AB_1 = Structure(lattice, AB_label + AB_label, AB, coords_are_cartesian=False)
-            AB_1_symm = SpacegroupAnalyzer(AB_1, symprec=self.symm_tol, angle_tolerance=self.angle_tol)
-
-            self.symm_structure = AB_1_symm.get_refined_structure()
-
-        if stacking == 'AB2':
-            self.stacking = 'AB2'
-            labels_conv_crystal = np.array([[i['label']] for i in struct_symm_prim.as_dict()['sites']])
-            ion_conv_crystal = np.array([i['abc'] for i in struct_symm_prim.as_dict()['sites']])
-            cell = np.array(struct_symm_prim.as_dict()['lattice']['matrix'])*(1, 1, 2)
-
-            A = ion_conv_crystal*(1, 1, 0.5)
-            B = Tools.translate_inside(ion_conv_crystal*(1, 1, 1.5) + (1/2, 0, 0))
-=======
+            AB = np.concatenate((A, B))
+            AB_label = [i[0] for i in labels_conv_crystal]
+
+            lattice = Lattice(cell)
             AB_1 = Structure(lattice, AB_label + AB_label, AB, coords_are_cartesian=True)
 
             B_list = np.arange(len(AB_label)) + len(AB_label)
@@ -1732,25 +1573,11 @@
 
             A = ion_conv_crystal
             B = ion_conv_crystal
->>>>>>> 3a559e99
-
-            AB = np.concatenate((A, B))
-            AB_label = [i[0] for i in labels_conv_crystal]
-
-            lattice = Lattice(cell)
-<<<<<<< HEAD
-            AB_2 = Structure(lattice, AB_label + AB_label, AB, coords_are_cartesian=False)
-            AB_2_symm = SpacegroupAnalyzer(AB_2, symprec=self.symm_tol, angle_tolerance=self.angle_tol)
-
-            self.symm_structure = AB_2_symm.get_refined_structure()
-            
-        # Create AAl stacking. Tetragonal cell with two sheets per cell shifited by the shift_vector in angstroms. 
-        if stacking == 'AAl':
-            self.stacking = 'AAl'
-            labels_conv_crystal = np.array([[i['label']] for i in struct_symm_prim.as_dict()['sites']])
-            ion_conv_crystal = np.array([i['abc'] for i in struct_symm_prim.as_dict()['sites']])
-            cell = np.array(struct_symm_prim.as_dict()['lattice']['matrix'])*(1, 1, 2)
-=======
+
+            AB = np.concatenate((A, B))
+            AB_label = [i[0] for i in labels_conv_crystal]
+
+            lattice = Lattice(cell)
             AB_2 = Structure(lattice, AB_label + AB_label, AB, coords_are_cartesian=True)
 
             B_list = np.arange(len(AB_label)) + len(AB_label)
@@ -1765,7 +1592,6 @@
             labels_conv_crystal = np.array([[i['label']] for i in struct.as_dict()['sites']])
             ion_conv_crystal = np.array([i['abc'] for i in struct.as_dict()['sites']])
             cell = np.array(struct.as_dict()['lattice']['matrix'])*(1, 1, 2)
->>>>>>> 3a559e99
 
             # Shift the first sheet to be at 0.25 * c
             A = ion_conv_crystal * np.array([1, 1, 0.5])
@@ -1781,20 +1607,6 @@
             AB_label = [i[0] for i in labels_conv_crystal]
 
             lattice = Lattice(cell)
-<<<<<<< HEAD
-            self.symm_structure = Structure(lattice, AB_label+AB_label, AB, coords_are_cartesian=False)
-
-        # Create AA tilted stacking. Tilted tetragonal cell with two sheets per cell tilted by tilt_angle. 
-        if stacking == 'AAt':
-            self.stacking = 'AAt'
-
-            labels_conv_crystal = np.array([[i['label']] for i in struct_symm_prim.as_dict()['sites']])
-            ion_conv_crystal = np.array([i['xyz'] for i in struct_symm_prim.as_dict()['sites']])
-            cell = struct_symm_prim.as_dict()['lattice']
-
-            # Shift the cell by the tilt angle
-            print(cell)
-=======
             symm = Structure(lattice, AB_label+AB_label, AB, coords_are_cartesian=False)
             
             self.symm_structure = symm.get_refined_structure()
@@ -1809,7 +1621,6 @@
             cell = struct.as_dict()['lattice']
 
             # Shift the cell by the tilt angle
->>>>>>> 3a559e99
             a_cell = cell['a']
             b_cell = cell['b']
             c_cell = cell['c'] * 2
@@ -1829,15 +1640,6 @@
             AB_label = [i[0] for i in labels_conv_crystal]
 
             lattice = Lattice(new_cell)
-<<<<<<< HEAD
-            self.symm_structure = Structure(lattice, AB_label+AB_label, AB, coords_are_cartesian=True)
-
-        if stacking == 'ABC1':
-            self.stacking = 'ABC1'
-            labels_conv_crystal = np.array([[i['label']] for i in struct_symm_prim.as_dict()['sites']])
-            ion_conv_crystal = np.array([i['abc'] for i in struct_symm_prim.as_dict()['sites']])
-            cell = np.array(struct_symm_prim.as_dict()['lattice']['matrix'])*(1, 1, 3)
-=======
             symm = Structure(lattice, AB_label+AB_label, AB, coords_are_cartesian=True)
             
             self.symm_structure = symm.get_refined_structure()
@@ -1847,7 +1649,6 @@
             labels_conv_crystal = np.array([[i['label']] for i in struct.as_dict()['sites']])
             ion_conv_crystal = np.array([i['abc'] for i in struct.as_dict()['sites']])
             cell = np.array(struct.as_dict()['lattice']['matrix'])*(1, 1, 3)
->>>>>>> 3a559e99
 
             A = ion_conv_crystal*(1, 1, 5/3)
             B = Tools.translate_inside(ion_conv_crystal*(1, 1, 1) + (2/3, 1/3, 0))
@@ -1859,17 +1660,6 @@
             lattice = Lattice(cell)
 
             ABC_f = Structure(lattice, ABC_label+ABC_label+ABC_label, ABC, coords_are_cartesian=False)
-<<<<<<< HEAD
-            ABC_f_symm = SpacegroupAnalyzer(ABC_f, symprec=self.symm_tol, angle_tolerance=self.angle_tol)
-
-            self.symm_structure = ABC_f_symm.get_refined_structure()
-
-        if stacking == 'ABC2':
-            self.stacking = 'ABC2'
-            labels_conv_crystal = np.array([[i['label']] for i in struct_symm_prim.as_dict()['sites']])
-            ion_conv_crystal = np.array([i['abc'] for i in struct_symm_prim.as_dict()['sites']])
-            cell = np.array(struct_symm_prim.as_dict()['lattice']['matrix'])*(1, 1, 3)
-=======
             symm = SpacegroupAnalyzer(ABC_f, symprec=self.symm_tol, angle_tolerance=self.angle_tol)
 
             self.symm_structure = symm.get_primitive_standard_structure()
@@ -1879,7 +1669,6 @@
             labels_conv_crystal = np.array([[i['label']] for i in struct['sites']])
             ion_conv_crystal = np.array([i['abc'] for i in struct['sites']])
             cell = np.array(struct['lattice']['matrix'])*(1, 1, 3)
->>>>>>> 3a559e99
 
             A = ion_conv_crystal*(1, 1, 5/3)
             B = Tools.translate_inside(ion_conv_crystal*(1, 1, 1) + (1/3, 0, 0))
@@ -1891,17 +1680,10 @@
             lattice = Lattice(cell)
 
             ABC_f = Structure(lattice, ABC_label+ABC_label+ABC_label, ABC, coords_are_cartesian=False)
-<<<<<<< HEAD
-            ABC_f_symm = SpacegroupAnalyzer(ABC_f, symprec=self.symm_tol, angle_tolerance=self.angle_tol)
-
-            self.symm_structure = ABC_f_symm.get_refined_structure()
-
-=======
             symm = SpacegroupAnalyzer(ABC_f, symprec=self.symm_tol, angle_tolerance=self.angle_tol)
 
             self.symm_structure = symm.get_primitive_standard_structure()
             
->>>>>>> 3a559e99
         dict_structure = self.symm_structure.as_dict()
 
         self.lattice = dict_structure['lattice']['matrix']
@@ -1926,9 +1708,6 @@
             Tools.print_result(self.name, str(self.lattice_type), str(self.hall[0:2]), str(self.space_group), str(self.space_group_n), len(symm_op))
 
         return [self.name, str(self.lattice_type), str(self.hall[0:2]), str(self.space_group), str(self.space_group_n), len(symm_op)]
-<<<<<<< HEAD
-        
-=======
 
     def create_hxl_a_structure(self,
                                name_bb_a,
@@ -2211,8 +1990,683 @@
             Tools.print_result(self.name, str(self.lattice_type), str(self.hall[0:2]), str(self.space_group), str(self.space_group_n), len(symm_op))
 
         return self.atom_labels, self.atom_pos, self.lattice
-
->>>>>>> 3a559e99
+    
+    def create_kgm_structure(self, 
+                             name_bb_a,
+                             name_bb_b,
+                             stacking='AA',
+                             bond_atom='N',
+                             c_parameter_base=3.6,
+                             print_result=True,
+                             slab=10,
+                             shift_vector=[1,1,0],
+                             tilt_angle=5):
+
+        '''Creates a COF with KGM network'''
+
+        self.topology = 'KGM'
+        self.dimension = 2
+
+        bb_1 = Building_Block(name_bb_a, self.lib_bb)
+        bb_2 = Building_Block(name_bb_b, self.lib_bb)
+
+        self.name = f'{bb_1.name}-{bb_2.name}-KGM-{stacking}'
+        self.charge = bb_1.charge + bb_2.charge
+        self.chirality = bb_1.chirality or bb_2.chirality
+
+        if self.verbosity is True:
+            print('Starting the creation of a KGM net')
+
+        if bb_1.connectivity != 4:
+            print('Building block A must present connectivity 4 insted of', len(bb_1.connectivity))
+            return None
+        if bb_2.connectivity != 4:
+            print('Building block B must present connectivity 4 insted of', len(bb_2.connectivity))
+            return None
+
+        # Calculate the cell parameter based on the size of the building blocks        
+        if self.verbosity:
+            print('BB_A size:', bb_1.size)
+
+        if self.verbosity:
+            print('BB_B size:', bb_2.size)
+
+        size_a = max(bb_1.size)
+        size_b = max(bb_2.size)
+        # Defines the cell parameter a
+        a = 2*(size_a + size_b) # np.cos(np.radians(30))*2*(size_a + size_b)
+
+        if self.verbosity:
+            print('Calculated cell parameter a:', a)
+
+        # Gets the maximum distace in the z axis to create the c parameter
+        delta_a = abs(max(np.transpose(bb_1.atom_pos)[2])) + abs(min(np.transpose(bb_1.atom_pos)[2]))
+        delta_b = abs(max(np.transpose(bb_2.atom_pos)[2])) + abs(min(np.transpose(bb_2.atom_pos)[2]))
+
+        # Build the matrix of unitary hexagonal cell
+        if stacking == 'A':
+            c = slab
+        else:
+            c = c_parameter_base + max([delta_a, delta_b])
+
+        # Define the cell lattice
+        lattice = [[a, 0, 0], 
+                   [-0.5*a, np.sqrt(3)/2*a, 0], 
+                   [0, 0, c]]
+
+        if self.verbosity is True:
+            print('Unitary cell built:', lattice)
+
+        bb1_v1, bb1_v2, bb1_v3, bb1_v4 = bb_1.get_X_points()[1]
+        bb1_lado1, bb1_lado2, bb1_lado3 = (bb1_v1 + bb1_v2) /2, (bb1_v1 + bb1_v3) /2, (bb1_v1 + bb1_v4) /2
+
+        R_matrix = Tools.rotation_matrix_from_vectors(bb1_lado1, np.array([1, 0, 0]))
+
+        bb_1.atom_pos = np.dot(bb_1.atom_pos, np.transpose(R_matrix))
+
+        # Add tbe building block 1 (C4) on the center [1/2, 1/2, 0.0] of the unitary cell (A1 site) 
+        final_pos = np.dot(bb_1.atom_pos, R.from_euler('z', 30, degrees=True).as_matrix()) + np.array([1/4, np.sqrt(3)/4, 0])*a
+        final_label = list(bb_1.atom_labels)
+
+        # Add tbe building block 1 (C4) on [1/2, 0.0, 0.0] of the unitary cell (A2 site) -45
+        final_pos = np.vstack((final_pos, np.dot(bb_1.atom_pos, R.from_euler('z', -90, degrees=True).as_matrix()) + np.array([1/2, 0, 0])*a))
+        final_label += list(bb_1.atom_labels)
+
+        # Add tbe building block 1 (C4) on [0.0, 1/2, 0.0] of the unitary cell (A3 site) 30
+        final_pos = np.vstack((final_pos, np.dot(bb_1.atom_pos, R.from_euler('z', -30, degrees=True).as_matrix()) + np.array([-1/4, np.sqrt(3)/4, 0])*a))
+        final_label += list(bb_1.atom_labels)
+
+        # Changes the X atoms by the desired bond_atom
+        final_label, final_pos = Tools.change_X_atoms(final_label, final_pos, bond_atom)
+
+        # Cria a estrutura como entidade do pymatgen
+        struct = Structure(lattice, final_label, final_pos, coords_are_cartesian=True)
+
+        # Remove os átomos duplicados
+        struct.sort(reverse=True)
+        struct.merge_sites(tol=.7, mode='delete')
+        struct.translate_sites(range(len(struct.as_dict()['sites'])), [0, 0, 0.5], frac_coords=True, to_unit_cell=True)
+        
+        atom_labels = np.array([[i['label']] for i in struct.as_dict()['sites']]).flatten()
+        atom_pos = np.array([i['xyz'] for i in struct.as_dict()['sites']])
+        cell = np.array(struct.as_dict()['lattice']['matrix'])
+        
+        # Change the X atoms by the desired bond_atom
+        final_label, final_pos = Tools.change_X_atoms(final_label, final_pos, bond_atom)
+
+        # Cria a estrutura como entidade do pymatgen
+        struct = Structure(lattice, final_label, final_pos, coords_are_cartesian=True)
+
+        # Remove os átomos duplicados
+        struct.sort(reverse=True)
+        struct.merge_sites(tol=.7, mode='delete')
+        struct.translate_sites(range(len(struct.as_dict()['sites'])), [0, 0, 0.5], frac_coords=True, to_unit_cell=True)
+        
+        atom_labels = np.array([[i['label']] for i in struct.as_dict()['sites']]).flatten()
+        atom_pos = np.array([i['xyz'] for i in struct.as_dict()['sites']])
+        cell = np.array(struct.as_dict()['lattice']['matrix'])
+    
+        # Simetriza a estrutura
+        symm = SpacegroupAnalyzer(struct, symprec=self.symm_tol, angle_tolerance=self.angle_tol)
+        struct_symm_prim = symm.get_refined_structure()
+
+        if stacking not in self.available_stacking[self.topology]:
+                raise Exception(f"""{stacking} is not in the available stack list for HCB net.
+    Available options are: {self.available_stacking[self.topology]}""")
+        
+        # Create A stacking, a 2D isolated sheet with slab
+        if stacking == 'A':
+            self.stacking = 'A'
+            self.symm_structure = struct_symm_prim
+        
+        # Create AA staking. By default one sheet per unitary cell is used
+        if stacking == 'AA':
+            self.stacking = 'AA'
+            self.symm_structure = struct_symm_prim
+
+        if stacking == 'AB1':
+            self.stacking = 'AB1'
+            labels_conv_crystal = np.array([[i['label']] for i in struct_symm_prim.as_dict()['sites']])
+            ion_conv_crystal = np.array([i['abc'] for i in struct_symm_prim.as_dict()['sites']])
+            cell = np.array(struct_symm_prim.as_dict()['lattice']['matrix'])*(1, 1, 2)
+
+            A = ion_conv_crystal*(1, 1, 0.5)
+            B = Tools.translate_inside(ion_conv_crystal*(1, 1, 1.5) + (1/4, 1/4, 0))
+
+            AB = np.concatenate((A, B))
+            AB_label = [i[0] for i in labels_conv_crystal]
+
+            lattice = Lattice(cell)
+            AB_1 = Structure(lattice, AB_label + AB_label, AB, coords_are_cartesian=False)
+            AB_1_symm = SpacegroupAnalyzer(AB_1, symprec=self.symm_tol, angle_tolerance=self.angle_tol)
+
+            self.symm_structure = AB_1_symm.get_refined_structure()
+
+        if stacking == 'AB2':
+            self.stacking = 'AB2'
+            labels_conv_crystal = np.array([[i['label']] for i in struct_symm_prim.as_dict()['sites']])
+            ion_conv_crystal = np.array([i['abc'] for i in struct_symm_prim.as_dict()['sites']])
+            cell = np.array(struct_symm_prim.as_dict()['lattice']['matrix'])*(1, 1, 2)
+
+            A = ion_conv_crystal*(1, 1, 0.5)
+            B = Tools.translate_inside(ion_conv_crystal*(1, 1, 1.5) + (1/2, 0, 0))
+
+            AB = np.concatenate((A, B))
+            AB_label = [i[0] for i in labels_conv_crystal]
+
+            lattice = Lattice(cell)
+            AB_2 = Structure(lattice, AB_label + AB_label, AB, coords_are_cartesian=False)
+            AB_2_symm = SpacegroupAnalyzer(AB_2, symprec=self.symm_tol, angle_tolerance=self.angle_tol)
+
+            self.symm_structure = AB_2_symm.get_refined_structure()
+            
+        # Create AAl stacking. Tetragonal cell with two sheets per cell shifited by the shift_vector in angstroms. 
+        if stacking == 'AAl':
+            self.stacking = 'AAl'
+            labels_conv_crystal = np.array([[i['label']] for i in struct_symm_prim.as_dict()['sites']])
+            ion_conv_crystal = np.array([i['abc'] for i in struct_symm_prim.as_dict()['sites']])
+            cell = np.array(struct_symm_prim.as_dict()['lattice']['matrix'])*(1, 1, 2)
+
+            # Shift the first sheet to be at 0.25 * c
+            A = ion_conv_crystal * np.array([1, 1, 0.5])
+
+            # Calculates the shift vector in crystal units
+            r = Tools.get_cartesian_to_fractional_matrix(*Tools.cell_to_cellpar(cell))
+            shift_vector = np.dot(r, np.array(shift_vector))
+
+            # Shift the first sheet to be at 0.75 * c and translate by the shift_vector
+            B = ion_conv_crystal * np.array([1, 1, 1.5]) + shift_vector
+
+            AB = np.concatenate((A, B))
+            AB_label = [i[0] for i in labels_conv_crystal]
+
+            lattice = Lattice(cell)
+            self.symm_structure = Structure(lattice, AB_label+AB_label, AB, coords_are_cartesian=False)
+
+        # Create AA tilted stacking. Tilted tetragonal cell with two sheets per cell tilted by tilt_angle. 
+        if stacking == 'AAt':
+            self.stacking = 'AAt'
+
+            labels_conv_crystal = np.array([[i['label']] for i in struct_symm_prim.as_dict()['sites']])
+            ion_conv_crystal = np.array([i['xyz'] for i in struct_symm_prim.as_dict()['sites']])
+            cell = struct_symm_prim.as_dict()['lattice']
+
+            # Shift the cell by the tilt angle
+            print(cell)
+            a_cell = cell['a']
+            b_cell = cell['b']
+            c_cell = cell['c'] * 2
+            alpha = cell['alpha'] - tilt_angle
+            beta= cell['beta'] - tilt_angle
+            gamma = cell['gamma']
+
+            new_cell = Tools.cellpar_to_cell([a_cell, b_cell, c_cell, alpha, beta, gamma])
+
+            # Shift the first sheet to be at 0.25 * c
+            A = ion_conv_crystal
+
+            # Shift the first sheet to be at 0.75 * c and translate by the shift_vector
+            B = ion_conv_crystal + np.array([0, 0, 0.5*c_cell]) + shift_vector
+
+            AB = np.concatenate((A, B))
+            AB_label = [i[0] for i in labels_conv_crystal]
+
+            lattice = Lattice(new_cell)
+            self.symm_structure = Structure(lattice, AB_label+AB_label, AB, coords_are_cartesian=True)
+
+        if stacking == 'ABC1':
+            self.stacking = 'ABC1'
+            labels_conv_crystal = np.array([[i['label']] for i in struct_symm_prim.as_dict()['sites']])
+            ion_conv_crystal = np.array([i['abc'] for i in struct_symm_prim.as_dict()['sites']])
+            cell = np.array(struct_symm_prim.as_dict()['lattice']['matrix'])*(1, 1, 3)
+
+            A = ion_conv_crystal*(1, 1, 5/3)
+            B = Tools.translate_inside(ion_conv_crystal*(1, 1, 1) + (2/3, 1/3, 0))
+            C = Tools.translate_inside(ion_conv_crystal*(1, 1, 1/3) + (4/3, 2/3, 0))
+
+            ABC = np.concatenate((A, B, C))
+            ABC_label = [i[0] for i in labels_conv_crystal]
+
+            lattice = Lattice(cell)
+
+            ABC_f = Structure(lattice, ABC_label+ABC_label+ABC_label, ABC, coords_are_cartesian=False)
+            ABC_f_symm = SpacegroupAnalyzer(ABC_f, symprec=self.symm_tol, angle_tolerance=self.angle_tol)
+
+            self.symm_structure = ABC_f_symm.get_refined_structure()
+
+        if stacking == 'ABC2':
+            self.stacking = 'ABC2'
+            labels_conv_crystal = np.array([[i['label']] for i in struct_symm_prim.as_dict()['sites']])
+            ion_conv_crystal = np.array([i['abc'] for i in struct_symm_prim.as_dict()['sites']])
+            cell = np.array(struct_symm_prim.as_dict()['lattice']['matrix'])*(1, 1, 3)
+
+            A = ion_conv_crystal*(1, 1, 5/3)
+            B = Tools.translate_inside(ion_conv_crystal*(1, 1, 1) + (1/3, 0, 0))
+            C = Tools.translate_inside(ion_conv_crystal*(1, 1, 1/3) + (2/3, 0, 0))
+
+            ABC = np.concatenate((A, B, C))
+            ABC_label = [i[0] for i in labels_conv_crystal]
+
+            lattice = Lattice(cell)
+
+            ABC_f = Structure(lattice, ABC_label+ABC_label+ABC_label, ABC, coords_are_cartesian=False)
+            ABC_f_symm = SpacegroupAnalyzer(ABC_f, symprec=self.symm_tol, angle_tolerance=self.angle_tol)
+
+            self.symm_structure = ABC_f_symm.get_refined_structure()
+
+        dict_structure = self.symm_structure.as_dict()
+
+        self.lattice = dict_structure['lattice']['matrix']
+
+        self.atom_labels = [i['label'] for i in dict_structure['sites']]
+        self.atom_pos = [i['xyz'] for i in dict_structure['sites']]
+        self.n_atoms = len(self.symm_structure)
+        self.composition = self.symm_structure.formula
+
+        if self.verbosity is True:
+            print(self.symm_structure)
+
+        # Get the simmetry information of the generated structure
+        self.lattice_type = symm.get_lattice_type()
+        self.space_group = symm.get_space_group_symbol()
+        self.space_group_n = symm.get_space_group_number()
+
+        symm_op = symm.get_point_group_operations()
+        self.hall = symm.get_hall()
+
+        if print_result == True:
+            Tools.print_result(self.name, str(self.lattice_type), str(self.hall[0:2]), str(self.space_group), str(self.space_group_n), len(symm_op))
+
+        return [self.name, str(self.lattice_type), str(self.hall[0:2]), str(self.space_group), str(self.space_group_n), len(symm_op)]
+    
+    def create_kgm_a_structure(self, 
+                               name_bb_a,
+                               name_bb_b,
+                               stacking='AA',
+                               bond_atom='N',
+                               c_parameter_base=3.6,
+                               print_result=True,
+                               slab=10,
+                               shift_vector=[1,1,0],
+                               tilt_angle=5):
+
+        '''Creates a COF with KGM-A network'''
+
+        self.topology = 'KGM_A'
+        self.dimension = 2
+
+        bb_1 = Building_Block(name_bb_a, self.lib_bb)
+        bb_2 = Building_Block(name_bb_b, self.lib_bb)
+
+        self.name = f'{bb_1.name}-{bb_2.name}-KGM_A-{stacking}'
+        self.charge = bb_1.charge + bb_2.charge
+        self.chirality = bb_1.chirality or bb_2.chirality
+
+        if self.verbosity is True:
+            print('Starting the creation of a KGM_A net')
+
+        if bb_1.connectivity != 4:
+            print('Building block A must present connectivity 4 insted of', len(bb_1.connectivity))
+            return None
+        if bb_2.connectivity != 2:
+            print('Building block B must present connectivity 2 insted of', len(bb_2.connectivity))
+            return None
+
+        # Calculate the cell parameter based on the size of the building blocks
+        size_a = max(bb_1.size)
+        if self.verbosity:
+            print('BB_A size:', size_a)
+
+        size_b = max(bb_2.size)
+        if self.verbosity:
+            print('BB_B size:', size_b)
+
+        # Defines the cell parameter a
+        a = 4*(size_a + size_b) # np.cos(np.radians(30))*2*(size_a + size_b)
+
+        if self.verbosity:
+            print('Calculated cell parameter a:', a)
+
+        # Gets the maximum distace in the z axis to create the c parameter
+        delta_a = abs(max(np.transpose(bb_1.atom_pos)[2])) + abs(min(np.transpose(bb_1.atom_pos)[2]))
+        delta_b = abs(max(np.transpose(bb_2.atom_pos)[2])) + abs(min(np.transpose(bb_2.atom_pos)[2]))
+
+        # Build the matrix of unitary hexagonal cell
+        if stacking == 'A':
+            c = max([slab, max([delta_a, delta_b])])
+        else:
+            c = c_parameter_base + max([delta_a, delta_b])
+
+        # Define the cell lattice as an hexagonal cell
+        lattice = [[a, 0, 0], 
+                   [-0.5*a, np.sqrt(3)/2*a, 0], 
+                   [0, 0, c]]
+
+        if self.verbosity is True:
+            print('Unitary cell built:', lattice)
+        
+        bb1_v1, bb1_v2, bb1_v3, bb1_v4 = bb_1.get_X_points()[1]
+        bb1_lado1, bb1_lado2, bb1_lado3 = (bb1_v1 + bb1_v2) /2, (bb1_v1 + bb1_v3) /2, (bb1_v1 + bb1_v4) /2
+
+        R_matrix = Tools.rotation_matrix_from_vectors(bb1_lado1, np.array([1, 0, 0]))
+
+        bb_1.atom_pos = np.dot(bb_1.atom_pos, np.transpose(R_matrix))
+
+        # Add tbe building block 1 (C4) on the center [1/2, 1/2, 1/2] of the unitary cell (A1 site) 
+        final_pos = np.dot(bb_1.atom_pos, R.from_euler('z', 30, degrees=True).as_matrix()) + np.array([1/4, np.sqrt(3)/4, 0])*a
+        final_label = list(bb_1.atom_labels)
+
+        # Add tbe building block 1 (C4) on [1/2, 0.0, 0.0] of the unitary cell (A2 site)
+        final_pos = np.vstack((final_pos, np.dot(bb_1.atom_pos, R.from_euler('z', -90, degrees=True).as_matrix()) + np.array([1/2, 0, 0])*a))
+        final_label += list(bb_1.atom_labels)
+
+        # Add tbe building block 1 (C4) on [0.0, 1/2, 0.0] of the unitary cell (A3 site)
+        final_pos = np.vstack((final_pos, np.dot(bb_1.atom_pos, R.from_euler('z', -30, degrees=True).as_matrix()) + np.array([-1/4, np.sqrt(3)/4, 0])*a))
+        final_label += list(bb_1.atom_labels)
+
+        '''
+        Olde version of the positioning code
+        # Add tbe building block 1 (C4) on the center of the unitary cell (A1 site) 
+        final_pos = np.dot(bb_1.atom_pos, R.from_euler('z', -30, degrees=True).as_matrix()) + np.array([1/4, np.sqrt(3)/4, 0])*a
+        final_label = list(bb_1.atom_labels)
+
+        # Add tbe building block 1 (C4) on [0.5, 0.0, 0.0] of the unitary cell (A2 site)
+        final_pos = np.vstack((final_pos, np.dot(bb_1.atom_pos, R.from_euler('z', -60, degrees=True).as_matrix()) + np.array([1/2, 0, 0])*a))
+        final_label += list(bb_1.atom_labels)
+
+        # Add tbe building block 1 (C4) on [0.0, 0.5, 0.0] of the unitary cell (A3 site)
+        final_pos = np.vstack((final_pos, np.dot(bb_1.atom_pos, R.from_euler('z', 60, degrees=True).as_matrix()) + np.array([-1/4, np.sqrt(3)/4, 0])*a))
+        final_label += list(bb_1.atom_labels)'''
+
+        # Add the building block 2 (C2) on [1/2, 1/4, 0.0] of the unitary cell (B1 site)
+        final_pos = np.vstack((final_pos, np.dot(bb_2.atom_pos, R.from_euler('z', -30, degrees=True).as_matrix()) + np.array([3/8, np.sqrt(3)/8, 0])*a))
+        final_label += list(bb_2.atom_labels)
+
+        # Add the building block 2 (C2) on [1/4, 3/4, 0.0] of the unitary cell (B2 site)
+        final_pos = np.vstack((final_pos, np.dot(bb_2.atom_pos, R.from_euler('z', -30, degrees=True).as_matrix()) + np.array([1/8, 3*np.sqrt(3)/8, 0])*a))
+        final_label += list(bb_2.atom_labels)
+
+        # Add tbe building block 2 (C2) on [3/4, 1/4, 0.0] of the unitary cell (B3 site)
+        final_pos = np.vstack((final_pos, np.dot(bb_2.atom_pos, R.from_euler('z', 30, degrees=True).as_matrix()) + np.array([5/8, np.sqrt(3)/8, 0])*a))
+        final_label += list(bb_2.atom_labels)
+
+        # Add tbe building block 2 (C2) on [1/4, 3/4, 0.0] of the unitary cell (B4 site)
+        final_pos = np.vstack((final_pos, np.dot(bb_2.atom_pos, R.from_euler('z', 30, degrees=True).as_matrix()) + np.array([-1/8, 3*np.sqrt(3)/8, 0])*a))
+        final_label += list(bb_2.atom_labels)
+        
+        # Add tbe building block 2 (C2) on [3/4, 1/2, 0.0] of the unitary cell (B5 site)
+        final_pos = np.vstack((final_pos, np.dot(bb_2.atom_pos, R.from_euler('z', 90, degrees=True).as_matrix()) + np.array([4/8, np.sqrt(3)/4, 0])*a))
+        final_label += list(bb_2.atom_labels)
+
+        # Add tbe building block 2 (C2) on [1/2, 3/4, 0.0] of the unitary cell (B6 site)
+        final_pos = np.vstack((final_pos, np.dot(bb_2.atom_pos, R.from_euler('z', 90, degrees=True).as_matrix()) + np.array([0.0, np.sqrt(3)/4, 0])*a))
+        final_label += list(bb_2.atom_labels)
+
+        # Change the X atoms by the desired bond_atom
+        final_label, final_pos = Tools.change_X_atoms(final_label, final_pos, bond_atom)
+
+        # Creates a pymatgen structure
+        struct = Structure(lattice, final_label, final_pos, coords_are_cartesian=True)
+
+        # Remove dupolicate atoms
+        struct.sort(reverse=True)
+        struct.merge_sites(tol=.7, mode='delete')
+        struct.translate_sites(range(len(struct.as_dict()['sites'])), [0, 0, 0.5], frac_coords=True, to_unit_cell=True)
+
+        if stacking not in self.available_stacking[self.topology]:
+                raise Exception(f"""{stacking} is not in the available stack list for HCB net.
+    Available options are: {self.available_stacking[self.topology]}""")
+
+        # Create A stacking. The slab is defined by the c_cell parameter
+        if stacking == 'A':
+            self.stacking = 'A'
+            symm = SpacegroupAnalyzer(struct, 
+                                      symprec=self.symm_tol, 
+                                      angle_tolerance=self.angle_tol)
+
+            self.symm_structure = symm.get_refined_structure()
+
+        # Create AA staking. By default one sheet per unitary cell is used
+        if stacking == 'AA':
+            self.stacking = 'AA'
+            symm = SpacegroupAnalyzer(struct, 
+                                      symprec=self.symm_tol, 
+                                      angle_tolerance=self.angle_tol)
+
+            self.symm_structure = symm.get_refined_structure()
+
+        if stacking == 'AB1x':
+            self.stacking = 'AB1x'
+            
+            lattice = Lattice(np.array(struct.as_dict()['lattice']['matrix'])*(1, 1, 2))
+
+            A = struct
+            A_labels = np.array([i['label'] for i in A.as_dict()['sites']])
+            A_pos = np.array([i['xyz'] for i in A.as_dict()['sites']])
+
+            B = struct
+            B_labels = np.array([i['label'] for i in B.as_dict()['sites']])
+            B_pos = np.array([i['xyz'] for i in B.as_dict()['sites']])
+            B_pos += np.array([lattice.a*1/2, 0, lattice.c*1/2])
+
+            AB_1 = Structure(lattice, 
+                             np.concatenate((A_labels, B_labels)),
+                             np.concatenate((A_pos, B_pos)), 
+                             coords_are_cartesian=True)
+
+            dict_structure = AB_1.as_dict()
+            
+            self.lattice = dict_structure['lattice']['matrix']
+
+            self.atom_labels = [i['label'] for i in dict_structure['sites']]
+            self.atom_pos = [i['xyz'] for i in dict_structure['sites']]
+
+            symm = SpacegroupAnalyzer(AB_1, symprec=self.symm_tol, angle_tolerance=self.angle_tol)
+
+            self.symm_structure = symm.get_refined_structure()
+
+        if stacking == 'AB1y':
+            self.stacking = 'AB1y'
+            
+            lattice = Lattice(np.array(struct.as_dict()['lattice']['matrix'])*(1, 1, 2))
+
+            A = struct
+            A_labels = np.array([i['label'] for i in A.as_dict()['sites']])
+            A_pos = np.array([i['xyz'] for i in A.as_dict()['sites']])
+
+            B = struct
+            B_labels = np.array([i['label'] for i in B.as_dict()['sites']])
+            B_pos = np.array([i['xyz'] for i in B.as_dict()['sites']])
+            B_pos += np.array([lattice.a*1/4, lattice.b*1/4*np.sqrt(3), lattice.c*1/2])
+
+            AB_1 = Structure(lattice, 
+                             np.concatenate((A_labels, B_labels)),
+                             np.concatenate((A_pos, B_pos)), 
+                             coords_are_cartesian=True)
+
+            dict_structure = AB_1.as_dict()
+            
+            self.lattice = dict_structure['lattice']['matrix']
+
+            self.atom_labels = [i['label'] for i in dict_structure['sites']]
+            self.atom_pos = [i['xyz'] for i in dict_structure['sites']]
+
+            symm = SpacegroupAnalyzer(AB_1, symprec=self.symm_tol, angle_tolerance=self.angle_tol)
+
+            self.symm_structure = symm.get_refined_structure()
+            
+        if stacking == 'AB1xy':
+            self.stacking = 'AB1xy'
+            
+            lattice = Lattice(np.array(struct.as_dict()['lattice']['matrix'])*(1, 1, 2))
+
+            A = struct
+            A_labels = np.array([i['label'] for i in A.as_dict()['sites']])
+            A_pos = np.array([i['xyz'] for i in A.as_dict()['sites']])
+
+            B = struct
+            B_labels = np.array([i['label'] for i in B.as_dict()['sites']])
+            B_pos = np.array([i['xyz'] for i in B.as_dict()['sites']])
+            B_pos += np.array([lattice.a*1/4, -lattice.b*1/4*np.sqrt(3), lattice.c*1/2])
+
+            AB_1 = Structure(lattice, 
+                             np.concatenate((A_labels, B_labels)),
+                             np.concatenate((A_pos, B_pos)), 
+                             coords_are_cartesian=True)
+
+            dict_structure = AB_1.as_dict()
+            
+            self.lattice = dict_structure['lattice']['matrix']
+
+            self.atom_labels = [i['label'] for i in dict_structure['sites']]
+            self.atom_pos = [i['xyz'] for i in dict_structure['sites']]
+
+            symm = SpacegroupAnalyzer(AB_1, symprec=self.symm_tol, angle_tolerance=self.angle_tol)
+
+            self.symm_structure = symm.get_refined_structure()
+        
+        if stacking == 'AB2':
+            self.stacking = 'AB2'
+            
+            lattice = Lattice(np.array(struct.as_dict()['lattice']['matrix'])*(1, 1, 2))
+
+            A = struct
+            A_labels = np.array([i['label'] for i in A.as_dict()['sites']])
+            A_pos = np.array([i['xyz'] for i in A.as_dict()['sites']])
+
+            B = struct
+            B_labels = np.array([i['label'] for i in B.as_dict()['sites']])
+            B_pos = np.array([i['xyz'] for i in B.as_dict()['sites']])
+
+            B_pos += np.array([lattice.a*1/2, 
+                               lattice.b*np.sqrt(3)/8, 
+                               lattice.c*1/2])
+
+            AB_1 = Structure(lattice, 
+                             np.concatenate((A_labels, B_labels)),
+                             np.concatenate((A_pos, B_pos)), 
+                             coords_are_cartesian=True)
+
+            dict_structure = AB_1.as_dict()
+            
+            self.lattice = dict_structure['lattice']['matrix']
+
+            self.atom_labels = [i['label'] for i in dict_structure['sites']]
+            self.atom_pos = [i['xyz'] for i in dict_structure['sites']]
+
+            symm = SpacegroupAnalyzer(AB_1, symprec=self.symm_tol, angle_tolerance=self.angle_tol)
+
+            self.symm_structure = symm.get_refined_structure()
+
+        # Create AAl stacking. Tetragonal cell with two sheets per cell shifited by the shift_vector in angstroms. 
+        if stacking == 'AAl':
+            self.stacking = 'AAl'
+            
+            lattice = Lattice(np.array(struct.as_dict()['lattice']['matrix'])*(1, 1, 2))
+
+            A = struct
+            A_labels = np.array([i['label'] for i in A.as_dict()['sites']])
+            A_pos = np.array([i['xyz'] for i in A.as_dict()['sites']])
+
+            B = struct
+            B_labels = np.array([i['label'] for i in B.as_dict()['sites']])
+            B_pos = np.array([i['xyz'] for i in B.as_dict()['sites']])
+
+            # Calculates the shift vector in crystal units
+            r = Tools.get_cartesian_to_fractional_matrix(*lattice.parameters)
+            shift_vector = np.dot(r, np.array(shift_vector))
+
+            B_pos += np.array([lattice.a, lattice.b*1/2*np.sqrt(3), 1]) * shift_vector
+            B_pos += np.array([0, 0, lattice.c*1/2])
+
+            AB_1 = Structure(lattice, 
+                             np.concatenate((A_labels, B_labels)),
+                             np.concatenate((A_pos, B_pos)), 
+                             coords_are_cartesian=True)
+
+            dict_structure = AB_1.as_dict()
+            
+            self.lattice = dict_structure['lattice']['matrix']
+
+            self.atom_labels = [i['label'] for i in dict_structure['sites']]
+            self.atom_pos = [i['xyz'] for i in dict_structure['sites']]
+
+            symm = SpacegroupAnalyzer(AB_1, symprec=self.symm_tol, angle_tolerance=self.angle_tol)
+
+            self.symm_structure = symm.get_refined_structure()
+
+
+        # Create AA tilted stacking. Tilted tetragonal cell with two sheets per cell tilted by tilt_angle. 
+        if stacking == 'AAt':
+            self.stacking = 'AAt'
+            
+            a_cell = struct.as_dict()['lattice']['a']
+            b_cell = struct.as_dict()['lattice']['b']
+            c_cell = struct.as_dict()['lattice']['c'] * 2
+            alpha = struct.as_dict()['lattice']['alpha'] - tilt_angle
+            beta= struct.as_dict()['lattice']['beta'] - tilt_angle
+            gamma = struct.as_dict()['lattice']['gamma']
+
+            new_cell = Tools.cellpar_to_cell([a_cell, b_cell, c_cell, alpha, beta, gamma])
+
+            lattice = Lattice(new_cell)
+
+            A = struct
+            A_labels = np.array([i['label'] for i in A.as_dict()['sites']])
+            A_pos = np.array([i['xyz'] for i in A.as_dict()['sites']])
+
+            B = struct
+            B_labels = np.array([i['label'] for i in B.as_dict()['sites']])
+            B_pos = np.array([i['xyz'] for i in B.as_dict()['sites']])
+
+            # Calculates the shift vector in crystal units
+            r = Tools.get_cartesian_to_fractional_matrix(*lattice.parameters)
+            shift_vector = np.dot(r, np.array(shift_vector))
+
+            B_pos += np.array([lattice.a, lattice.b*1/2*np.sqrt(3), 1]) * shift_vector
+            B_pos += np.array([0, 0, lattice.c*1/2])
+
+            AB_1 = Structure(lattice, 
+                             np.concatenate((A_labels, B_labels)),
+                             np.concatenate((A_pos, B_pos)), 
+                             coords_are_cartesian=True)
+
+            dict_structure = AB_1.as_dict()
+            
+            self.lattice = dict_structure['lattice']['matrix']
+
+            self.atom_labels = [i['label'] for i in dict_structure['sites']]
+            self.atom_pos = [i['xyz'] for i in dict_structure['sites']]
+
+            symm = SpacegroupAnalyzer(AB_1, symprec=self.symm_tol, angle_tolerance=self.angle_tol)
+
+            self.symm_structure = symm.get_refined_structure()
+
+        dict_structure = self.symm_structure.as_dict()
+
+        self.lattice = dict_structure['lattice']['matrix']
+
+        self.atom_labels = [i['label'] for i in dict_structure['sites']]
+        self.atom_pos = [i['xyz'] for i in dict_structure['sites']]
+        self.n_atoms = len(self.symm_structure)
+        self.composition = self.symm_structure.formula
+
+        if self.verbosity is True:
+            print(self.symm_structure)
+
+        # Get the simmetry information of the generated structure
+        self.lattice_type =  symm.get_lattice_type()
+        self.space_group =  symm.get_space_group_symbol()
+        self.space_group_n =  symm.get_space_group_number()
+
+        symm_op =  symm.get_point_group_operations()
+        self.hall =  symm.get_hall()
+
+        if print_result == True:
+            Tools.print_result(self.name, str(self.lattice_type), str(self.hall[0:2]), str(self.space_group), str(self.space_group_n), len(symm_op))
+
+        return [self.name, str(self.lattice_type), str(self.hall[0:2]), str(self.space_group), str(self.space_group_n), len(symm_op)]
+
 ################   Save file in different formats  ############################
 
     def save_cif(self, supercell=False, path=None):
